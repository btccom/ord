use {
  self::{
    accept_encoding::AcceptEncoding,
    accept_json::AcceptJson,
    error::{OptionExt, ServerError, ServerResult},
  },
  super::*,
  crate::templates::{
    AddressHtml, BlockHtml, BlocksHtml, ChildrenHtml, ClockSvg, CollectionsHtml, HomeHtml,
    InputHtml, InscriptionHtml, InscriptionsBlockHtml, InscriptionsHtml, OutputHtml, PageContent,
    PageHtml, ParentsHtml, PreviewAudioHtml, PreviewCodeHtml, PreviewFontHtml, PreviewImageHtml,
    PreviewMarkdownHtml, PreviewModelHtml, PreviewPdfHtml, PreviewTextHtml, PreviewUnknownHtml,
    PreviewVideoHtml, RareTxt, RuneHtml, RuneNotFoundHtml, RunesHtml, SatHtml, TransactionHtml,
  },
  axum::{
    body,
    extract::{DefaultBodyLimit, Extension, Json, Path, Query},
    http::{header, HeaderValue, StatusCode, Uri},
    response::{IntoResponse, Redirect, Response},
    routing::{get, post},
    Router,
  },
  axum_server::Handle,
  brotli::Decompressor,
  rust_embed::RustEmbed,
  rustls_acme::{
    acme::{LETS_ENCRYPT_PRODUCTION_DIRECTORY, LETS_ENCRYPT_STAGING_DIRECTORY},
    axum::AxumAcceptor,
    caches::DirCache,
    AcmeConfig,
  },
  std::{str, sync::Arc},
  tokio_stream::StreamExt,
  tower_http::{
    compression::CompressionLayer,
    cors::{Any, CorsLayer},
    set_header::SetResponseHeaderLayer,
    validate_request::ValidateRequestHeaderLayer,
  },
};

pub use server_config::ServerConfig;

mod accept_encoding;
mod accept_json;
mod error;
pub mod query;
mod server_config;

enum SpawnConfig {
  Https(AxumAcceptor),
  Http,
  Redirect(String),
}

#[derive(Deserialize)]
pub(crate) struct OutputsQuery {
  #[serde(rename = "type")]
  pub(crate) ty: Option<OutputType>,
}

#[derive(Clone, Copy, Deserialize, Default, PartialEq)]
#[serde(rename_all = "lowercase")]
pub(crate) enum OutputType {
  #[default]
  Any,
  Cardinal,
  Inscribed,
  Runic,
}

#[derive(Deserialize)]
struct Search {
  query: String,
}

#[derive(RustEmbed)]
#[folder = "static"]
struct StaticAssets;

#[derive(Debug, Parser, Clone)]
pub struct Server {
  #[arg(
    long,
    help = "Listen on <ADDRESS> for incoming requests. [default: 0.0.0.0]"
  )]
  pub(crate) address: Option<String>,
  #[arg(
    long,
    help = "Request ACME TLS certificate for <ACME_DOMAIN>. This ord instance must be reachable at <ACME_DOMAIN>:443 to respond to Let's Encrypt ACME challenges."
  )]
  pub(crate) acme_domain: Vec<String>,
  #[arg(
    long,
    help = "Use <CSP_ORIGIN> in Content-Security-Policy header. Set this to the public-facing URL of your ord instance."
  )]
  pub(crate) csp_origin: Option<String>,
  #[arg(
    long,
    help = "Decompress encoded content. Currently only supports brotli. Be careful using this on production instances. A decompressed inscription may be arbitrarily large, making decompression a DoS vector."
  )]
  pub(crate) decompress: bool,
  #[arg(long, help = "Disable JSON API.")]
  pub(crate) disable_json_api: bool,
  #[arg(
    long,
    help = "Listen on <HTTP_PORT> for incoming HTTP requests. [default: 80]"
  )]
  pub(crate) http_port: Option<u16>,
  #[arg(
    long,
    group = "port",
    help = "Listen on <HTTPS_PORT> for incoming HTTPS requests. [default: 443]"
  )]
  pub(crate) https_port: Option<u16>,
  #[arg(long, help = "Store ACME TLS certificates in <ACME_CACHE>.")]
  pub(crate) acme_cache: Option<PathBuf>,
  #[arg(long, help = "Provide ACME contact <ACME_CONTACT>.")]
  pub(crate) acme_contact: Vec<String>,
  #[arg(long, help = "Serve HTTP traffic on <HTTP_PORT>.")]
  pub(crate) http: bool,
  #[arg(long, help = "Serve HTTPS traffic on <HTTPS_PORT>.")]
  pub(crate) https: bool,
  #[arg(long, help = "Redirect HTTP traffic to HTTPS.")]
  pub(crate) redirect_http_to_https: bool,
  #[arg(long, alias = "nosync", help = "Do not update the index.")]
  pub(crate) no_sync: bool,
  #[arg(
    long,
    help = "Proxy `/content/INSCRIPTION_ID` and other recursive endpoints to `<PROXY>` if the inscription is not present on current chain."
  )]
  pub(crate) proxy: Option<Url>,
  #[arg(
    long,
    default_value = "5s",
    help = "Poll Bitcoin Core every <POLLING_INTERVAL>."
  )]
  pub(crate) polling_interval: humantime::Duration,
}

impl Server {
  pub fn run(self, settings: Settings, index: Arc<Index>, handle: Handle) -> SubcommandResult {
    Runtime::new()?.block_on(async {
      let index_clone = index.clone();
      let integration_test = settings.integration_test();

      let index_thread = thread::spawn(move || loop {
        if SHUTTING_DOWN.load(atomic::Ordering::Relaxed) {
          break;
        }

        if !self.no_sync {
          if let Err(error) = index_clone.update() {
            log::warn!("Updating index: {error}");
          }
        }

        thread::sleep(if integration_test {
          Duration::from_millis(100)
        } else {
          self.polling_interval.into()
        });
      });

      INDEXER.lock().unwrap().replace(index_thread);

      let settings = Arc::new(settings);
      let acme_domains = self.acme_domains()?;

      let server_config = Arc::new(ServerConfig {
        chain: settings.chain(),
        csp_origin: self.csp_origin.clone(),
        decompress: self.decompress,
        domain: acme_domains.first().cloned(),
        index_sats: index.has_sat_index(),
        json_api_enabled: !self.disable_json_api,
        proxy: self.proxy.clone(),
      });

      let router = Router::new()
        .route("/", get(Self::home))
        .route("/address/:address", get(Self::address))
        .route("/block/:query", get(Self::block))
        .route("/blockcount", get(Self::block_count))
        .route("/blockhash", get(Self::block_hash))
        .route("/blockhash/:height", get(Self::block_hash_from_height))
        .route("/blockheight", get(Self::block_height))
        .route("/blocks", get(Self::blocks))
        .route("/blocktime", get(Self::block_time))
        .route("/bounties", get(Self::bounties))
        .route("/children/:inscription_id", get(Self::children))
        .route(
          "/children/:inscription_id/:page",
          get(Self::children_paginated),
        )
        .route("/clock", get(Self::clock))
        .route("/collections", get(Self::collections))
        .route("/collections/:page", get(Self::collections_paginated))
        .route("/content/:inscription_id", get(Self::content))
        .route("/faq", get(Self::faq))
        .route("/favicon.ico", get(Self::favicon))
        .route("/feed.xml", get(Self::feed))
        .route("/input/:block/:transaction/:input", get(Self::input))
        .route("/numbers", get(Self::numbers))
        .route("/inscription/:inscription_query", get(Self::inscription))
        .route(
          "/inscription/:inscription_query/:child",
          get(Self::inscription_child),
        )
        .route("/inscriptions", get(Self::inscriptions))
        .route("/inscriptions", post(Self::inscriptions_json))
        .route("/inscriptions/:page", get(Self::inscriptions_paginated))
        .route(
          "/inscriptions/block/:height",
          get(Self::inscriptions_in_block),
        )
        .route(
          "/inscriptions/block/:height/:page",
          get(Self::inscriptions_in_block_paginated),
        )
        .route("/install.sh", get(Self::install_script))
        .route("/ordinal/:sat", get(Self::ordinal))
        .route("/output/:output", get(Self::output))
        .route("/outputs", post(Self::outputs))
        .route("/outputs/:address", get(Self::outputs_address))
        .route("/parents/:inscription_id", get(Self::parents))
        .route(
          "/parents/:inscription_id/:page",
          get(Self::parents_paginated),
        )
        .route("/preview/:inscription_id", get(Self::preview))
        .route("/r/blockhash", get(Self::block_hash_json))
        .route(
          "/r/blockhash/:height",
          get(Self::block_hash_from_height_json),
        )
        .route("/r/blockheight", get(Self::block_height))
        .route("/r/blocktime", get(Self::block_time))
        .route("/r/blockinfo/:query", get(Self::block_info))
        .route(
          "/r/inscription/:inscription_id",
          get(Self::inscription_recursive),
        )
        .route("/r/children/:inscription_id", get(Self::children_recursive))
        .route(
          "/r/children/:inscription_id/:page",
          get(Self::children_recursive_paginated),
        )
        .route(
          "/r/children/:inscription_id/inscriptions",
          get(Self::child_inscriptions_recursive),
        )
        .route(
          "/r/children/:inscription_id/inscriptions/:page",
          get(Self::child_inscriptions_recursive_paginated),
        )
        .route(
          "/r/undelegated-content/:inscription_id",
          get(Self::undelegated_content),
        )
        .route("/r/metadata/:inscription_id", get(Self::metadata))
        .route("/r/parents/:inscription_id", get(Self::parents_recursive))
        .route(
          "/r/parents/:inscription_id/:page",
          get(Self::parents_recursive_paginated),
        )
        .route("/r/sat/:sat_number", get(Self::sat_inscriptions))
        .route(
          "/r/sat/:sat_number/:page",
          get(Self::sat_inscriptions_paginated),
        )
        .route(
          "/r/sat/:sat_number/at/:index",
          get(Self::sat_inscription_at_index),
        )
        .route("/r/utxo/:outpoint", get(Self::utxo_recursive))
        .route("/rare.txt", get(Self::rare_txt))
        .route("/rune/:rune", get(Self::rune))
        .route("/runes", get(Self::runes))
        .route("/runes/:page", get(Self::runes_paginated))
        .route("/sat/:sat", get(Self::sat))
        .route("/satpoint/:satpoint", get(Self::satpoint))
        .route("/search", get(Self::search_by_query))
        .route("/search/*query", get(Self::search_by_path))
        .route("/static/*path", get(Self::static_asset))
        .route("/status", get(Self::status))
        .route("/tx/:txid", get(Self::transaction))
<<<<<<< HEAD
        .route("/tx_inscriptions/:txid", get(Self::transaction_inscriptions))
=======
        .route("/decode/:txid", get(Self::decode))
>>>>>>> c8f0a1de
        .route("/update", get(Self::update))
        .fallback(Self::fallback)
        .layer(Extension(index))
        .layer(Extension(server_config.clone()))
        .layer(Extension(settings.clone()))
        .layer(SetResponseHeaderLayer::if_not_present(
          header::CONTENT_SECURITY_POLICY,
          HeaderValue::from_static("default-src 'self'"),
        ))
        .layer(SetResponseHeaderLayer::overriding(
          header::STRICT_TRANSPORT_SECURITY,
          HeaderValue::from_static("max-age=31536000; includeSubDomains; preload"),
        ))
        .layer(
          CorsLayer::new()
            .allow_methods([http::Method::GET])
            .allow_origin(Any),
        )
        .layer(CompressionLayer::new())
        .with_state(server_config.clone());

      let router = if server_config.json_api_enabled {
        router.layer(DefaultBodyLimit::disable())
      } else {
        router
      };

      let router = if let Some((username, password)) = settings.credentials() {
        router.layer(ValidateRequestHeaderLayer::basic(username, password))
      } else {
        router
      };

      match (self.http_port(), self.https_port()) {
        (Some(http_port), None) => {
          self
            .spawn(&settings, router, handle, http_port, SpawnConfig::Http)?
            .await??
        }
        (None, Some(https_port)) => {
          self
            .spawn(
              &settings,
              router,
              handle,
              https_port,
              SpawnConfig::Https(self.acceptor(&settings)?),
            )?
            .await??
        }
        (Some(http_port), Some(https_port)) => {
          let http_spawn_config = if self.redirect_http_to_https {
            SpawnConfig::Redirect(if https_port == 443 {
              format!("https://{}", acme_domains[0])
            } else {
              format!("https://{}:{https_port}", acme_domains[0])
            })
          } else {
            SpawnConfig::Http
          };

          let (http_result, https_result) = tokio::join!(
            self.spawn(
              &settings,
              router.clone(),
              handle.clone(),
              http_port,
              http_spawn_config
            )?,
            self.spawn(
              &settings,
              router,
              handle,
              https_port,
              SpawnConfig::Https(self.acceptor(&settings)?),
            )?
          );
          http_result.and(https_result)??;
        }
        (None, None) => unreachable!(),
      }

      Ok(None)
    })
  }

  fn spawn(
    &self,
    settings: &Settings,
    router: Router,
    handle: Handle,
    port: u16,
    config: SpawnConfig,
  ) -> Result<task::JoinHandle<io::Result<()>>> {
    let address = match &self.address {
      Some(address) => address.as_str(),
      None => {
        if cfg!(test) || settings.integration_test() {
          "127.0.0.1"
        } else {
          "0.0.0.0"
        }
      }
    };

    let addr = (address, port)
      .to_socket_addrs()?
      .next()
      .ok_or_else(|| anyhow!("failed to get socket addrs"))?;

    if !settings.integration_test() && !cfg!(test) {
      eprintln!(
        "Listening on {}://{addr}",
        match config {
          SpawnConfig::Https(_) => "https",
          _ => "http",
        }
      );
    }

    Ok(tokio::spawn(async move {
      match config {
        SpawnConfig::Https(acceptor) => {
          axum_server::Server::bind(addr)
            .handle(handle)
            .acceptor(acceptor)
            .serve(router.into_make_service())
            .await
        }
        SpawnConfig::Redirect(destination) => {
          axum_server::Server::bind(addr)
            .handle(handle)
            .serve(
              Router::new()
                .fallback(Self::redirect_http_to_https)
                .layer(Extension(destination))
                .into_make_service(),
            )
            .await
        }
        SpawnConfig::Http => {
          axum_server::Server::bind(addr)
            .handle(handle)
            .serve(router.into_make_service())
            .await
        }
      }
    }))
  }

  fn acme_cache(acme_cache: Option<&PathBuf>, settings: &Settings) -> PathBuf {
    match acme_cache {
      Some(acme_cache) => acme_cache.clone(),
      None => settings.data_dir().join("acme-cache"),
    }
  }

  fn acme_domains(&self) -> Result<Vec<String>> {
    if !self.acme_domain.is_empty() {
      Ok(self.acme_domain.clone())
    } else {
      Ok(vec![
        System::host_name().ok_or(anyhow!("no hostname found"))?
      ])
    }
  }

  fn http_port(&self) -> Option<u16> {
    if self.http || self.http_port.is_some() || (self.https_port.is_none() && !self.https) {
      Some(self.http_port.unwrap_or(80))
    } else {
      None
    }
  }

  fn https_port(&self) -> Option<u16> {
    if self.https || self.https_port.is_some() {
      Some(self.https_port.unwrap_or(443))
    } else {
      None
    }
  }

  fn acceptor(&self, settings: &Settings) -> Result<AxumAcceptor> {
    let config = AcmeConfig::new(self.acme_domains()?)
      .contact(&self.acme_contact)
      .cache_option(Some(DirCache::new(Self::acme_cache(
        self.acme_cache.as_ref(),
        settings,
      ))))
      .directory(if cfg!(test) {
        LETS_ENCRYPT_STAGING_DIRECTORY
      } else {
        LETS_ENCRYPT_PRODUCTION_DIRECTORY
      });

    let mut state = config.state();

    let mut server_config = rustls::ServerConfig::builder()
      .with_no_client_auth()
      .with_cert_resolver(state.resolver());

    server_config.alpn_protocols = vec!["h2".into(), "http/1.1".into()];

    let acceptor = state.axum_acceptor(Arc::new(server_config));

    tokio::spawn(async move {
      while let Some(result) = state.next().await {
        match result {
          Ok(ok) => log::info!("ACME event: {:?}", ok),
          Err(err) => log::error!("ACME error: {:?}", err),
        }
      }
    });

    Ok(acceptor)
  }

  fn index_height(index: &Index) -> ServerResult<Height> {
    index.block_height()?.ok_or_not_found(|| "genesis block")
  }

  async fn clock(Extension(index): Extension<Arc<Index>>) -> ServerResult {
    task::block_in_place(|| {
      Ok(
        (
          [(
            header::CONTENT_SECURITY_POLICY,
            HeaderValue::from_static("default-src 'unsafe-inline'"),
          )],
          ClockSvg::new(Self::index_height(&index)?),
        )
          .into_response(),
      )
    })
  }

  async fn fallback(Extension(index): Extension<Arc<Index>>, uri: Uri) -> ServerResult<Response> {
    task::block_in_place(|| {
      let path = urlencoding::decode(uri.path().trim_matches('/'))
        .map_err(|err| ServerError::BadRequest(err.to_string()))?;

      let prefix = if re::INSCRIPTION_ID.is_match(&path) || re::INSCRIPTION_NUMBER.is_match(&path) {
        "inscription"
      } else if re::RUNE_ID.is_match(&path) || re::SPACED_RUNE.is_match(&path) {
        "rune"
      } else if re::OUTPOINT.is_match(&path) {
        "output"
      } else if re::SATPOINT.is_match(&path) {
        "satpoint"
      } else if re::HASH.is_match(&path) {
        if index.block_header(path.parse().unwrap())?.is_some() {
          "block"
        } else {
          "tx"
        }
      } else if re::ADDRESS.is_match(&path) {
        "address"
      } else {
        return Ok(StatusCode::NOT_FOUND.into_response());
      };

      Ok(Redirect::to(&format!("/{prefix}/{path}")).into_response())
    })
  }

  async fn sat(
    Extension(server_config): Extension<Arc<ServerConfig>>,
    Extension(index): Extension<Arc<Index>>,
    Path(DeserializeFromStr(sat)): Path<DeserializeFromStr<Sat>>,
    AcceptJson(accept_json): AcceptJson,
  ) -> ServerResult {
    task::block_in_place(|| {
      let inscriptions = index.get_inscription_ids_by_sat(sat)?;
      let satpoint = index.rare_sat_satpoint(sat)?.or_else(|| {
        inscriptions.first().and_then(|&first_inscription_id| {
          index
            .get_inscription_satpoint_by_id(first_inscription_id)
            .ok()
            .flatten()
        })
      });
      let blocktime = index.block_time(sat.height())?;

      let charms = sat.charms();

      let address = if let Some(satpoint) = satpoint {
        if satpoint.outpoint == unbound_outpoint() {
          None
        } else {
          let tx = index
            .get_transaction(satpoint.outpoint.txid)?
            .context("could not get transaction for sat")?;

          let tx_out = tx
            .output
            .get::<usize>(satpoint.outpoint.vout.try_into().unwrap())
            .context("could not get vout for sat")?;

          server_config
            .chain
            .address_from_script(&tx_out.script_pubkey)
            .ok()
        }
      } else {
        None
      };

      Ok(if accept_json {
        Json(api::Sat {
          address: address.map(|address| address.to_string()),
          block: sat.height().0,
          charms: Charm::charms(charms),
          cycle: sat.cycle(),
          decimal: sat.decimal().to_string(),
          degree: sat.degree().to_string(),
          epoch: sat.epoch().0,
          inscriptions,
          name: sat.name(),
          number: sat.0,
          offset: sat.third(),
          percentile: sat.percentile(),
          period: sat.period(),
          rarity: sat.rarity(),
          satpoint,
          timestamp: blocktime.timestamp().timestamp(),
        })
        .into_response()
      } else {
        SatHtml {
          address,
          blocktime,
          inscriptions,
          sat,
          satpoint,
        }
        .page(server_config)
        .into_response()
      })
    })
  }

  async fn ordinal(Path(sat): Path<String>) -> Redirect {
    Redirect::to(&format!("/sat/{sat}"))
  }

  async fn output(
    Extension(server_config): Extension<Arc<ServerConfig>>,
    Extension(index): Extension<Arc<Index>>,
    Path(outpoint): Path<OutPoint>,
    AcceptJson(accept_json): AcceptJson,
  ) -> ServerResult {
    task::block_in_place(|| {
      let (output_info, txout) = index
        .get_output_info(outpoint)?
        .ok_or_not_found(|| format!("output {outpoint}"))?;

      Ok(if accept_json {
        Json(output_info).into_response()
      } else {
        OutputHtml {
          chain: server_config.chain,
          inscriptions: output_info.inscriptions,
          outpoint,
          output: txout,
          runes: output_info.runes,
          sat_ranges: output_info.sat_ranges,
          spent: output_info.spent,
        }
        .page(server_config)
        .into_response()
      })
    })
  }

  async fn utxo_recursive(
    Extension(index): Extension<Arc<Index>>,
    Path(outpoint): Path<OutPoint>,
  ) -> ServerResult {
    task::block_in_place(|| {
      Ok(
        Json(
          index
            .get_utxo_recursive(outpoint)?
            .ok_or_not_found(|| format!("output {outpoint}"))?,
        )
        .into_response(),
      )
    })
  }

  async fn satpoint(
    Extension(index): Extension<Arc<Index>>,
    Path(satpoint): Path<SatPoint>,
  ) -> ServerResult<Redirect> {
    task::block_in_place(|| {
      let (output_info, _) = index
        .get_output_info(satpoint.outpoint)?
        .ok_or_not_found(|| format!("satpoint {satpoint}"))?;

      let Some(ranges) = output_info.sat_ranges else {
        return Err(ServerError::NotFound("sat index required".into()));
      };

      let mut total = 0;
      for (start, end) in ranges {
        let size = end - start;
        if satpoint.offset < total + size {
          let sat = start + satpoint.offset - total;

          return Ok(Redirect::to(&format!("/sat/{sat}")));
        }
        total += size;
      }

      Err(ServerError::NotFound(format!(
        "satpoint {satpoint} not found"
      )))
    })
  }

  async fn outputs(
    Extension(index): Extension<Arc<Index>>,
    AcceptJson(accept_json): AcceptJson,
    Json(outputs): Json<Vec<OutPoint>>,
  ) -> ServerResult {
    task::block_in_place(|| {
      Ok(if accept_json {
        let mut response = Vec::new();
        for outpoint in outputs {
          let (output_info, _) = index
            .get_output_info(outpoint)?
            .ok_or_not_found(|| format!("output {outpoint}"))?;

          response.push(output_info);
        }
        Json(response).into_response()
      } else {
        StatusCode::NOT_FOUND.into_response()
      })
    })
  }

  async fn outputs_address(
    Extension(server_config): Extension<Arc<ServerConfig>>,
    Extension(index): Extension<Arc<Index>>,
    AcceptJson(accept_json): AcceptJson,
    Path(address): Path<Address<NetworkUnchecked>>,
    Query(query): Query<OutputsQuery>,
  ) -> ServerResult {
    task::block_in_place(|| {
      if !index.has_address_index() {
        return Err(ServerError::NotFound(
          "this server has no address index".to_string(),
        ));
      }

      if !accept_json {
        return Ok(StatusCode::NOT_FOUND.into_response());
      }

      let output_type = query.ty.unwrap_or_default();

      if output_type != OutputType::Any {
        if !index.has_rune_index() {
          return Err(ServerError::BadRequest(
            "this server has no runes index".to_string(),
          ));
        }

        if !index.has_inscription_index() {
          return Err(ServerError::BadRequest(
            "this server has no inscriptions index".to_string(),
          ));
        }
      }

      let address = address
        .require_network(server_config.chain.network())
        .map_err(|err| ServerError::BadRequest(err.to_string()))?;

      let outputs = index.get_address_info(&address)?;

      let mut response = Vec::new();
      for output in outputs.into_iter() {
        let include = match output_type {
          OutputType::Any => true,
          OutputType::Cardinal => {
            index
              .get_inscriptions_on_output_with_satpoints(output)?
              .unwrap_or_default()
              .is_empty()
              && index
                .get_rune_balances_for_output(output)?
                .unwrap_or_default()
                .is_empty()
          }
          OutputType::Inscribed => !index
            .get_inscriptions_on_output_with_satpoints(output)?
            .unwrap_or_default()
            .is_empty(),
          OutputType::Runic => !index
            .get_rune_balances_for_output(output)?
            .unwrap_or_default()
            .is_empty(),
        };

        if include {
          let (output_info, _) = index
            .get_output_info(output)?
            .ok_or_not_found(|| format!("output {output}"))?;

          response.push(output_info);
        }
      }

      Ok(Json(response).into_response())
    })
  }

  async fn rare_txt(Extension(index): Extension<Arc<Index>>) -> ServerResult<RareTxt> {
    task::block_in_place(|| Ok(RareTxt(index.rare_sat_satpoints()?)))
  }

  async fn rune(
    Extension(server_config): Extension<Arc<ServerConfig>>,
    Extension(index): Extension<Arc<Index>>,
    Path(DeserializeFromStr(rune_query)): Path<DeserializeFromStr<query::Rune>>,
    AcceptJson(accept_json): AcceptJson,
  ) -> ServerResult {
    task::block_in_place(|| {
      if !index.has_rune_index() {
        return Err(ServerError::NotFound(
          "this server has no rune index".to_string(),
        ));
      }

      let rune = match rune_query {
        query::Rune::Spaced(spaced_rune) => spaced_rune.rune,
        query::Rune::Id(rune_id) => index
          .get_rune_by_id(rune_id)?
          .ok_or_not_found(|| format!("rune {rune_id}"))?,
        query::Rune::Number(number) => index
          .get_rune_by_number(usize::try_from(number).unwrap())?
          .ok_or_not_found(|| format!("rune number {number}"))?,
      };

      let Some((id, entry, parent)) = index.rune(rune)? else {
        return Ok(if accept_json {
          StatusCode::NOT_FOUND.into_response()
        } else {
          (
            StatusCode::NOT_FOUND,
            RuneNotFoundHtml {
              rune,
              unlock_height: rune.unlock_height(server_config.chain.network()),
            }
            .page(server_config),
          )
            .into_response()
        });
      };

      let block_height = index.block_height()?.unwrap_or(Height(0));

      let mintable = entry.mintable((block_height.n() + 1).into()).is_ok();

      Ok(if accept_json {
        Json(api::Rune {
          entry,
          id,
          mintable,
          parent,
        })
        .into_response()
      } else {
        RuneHtml {
          entry,
          id,
          mintable,
          parent,
        }
        .page(server_config)
        .into_response()
      })
    })
  }

  async fn runes(
    Extension(server_config): Extension<Arc<ServerConfig>>,
    Extension(index): Extension<Arc<Index>>,
    accept_json: AcceptJson,
  ) -> ServerResult<Response> {
    Self::runes_paginated(
      Extension(server_config),
      Extension(index),
      Path(0),
      accept_json,
    )
    .await
  }

  async fn runes_paginated(
    Extension(server_config): Extension<Arc<ServerConfig>>,
    Extension(index): Extension<Arc<Index>>,
    Path(page_index): Path<usize>,
    AcceptJson(accept_json): AcceptJson,
  ) -> ServerResult {
    task::block_in_place(|| {
      let (entries, more) = index.runes_paginated(50, page_index)?;

      let prev = page_index.checked_sub(1);

      let next = more.then_some(page_index + 1);

      Ok(if accept_json {
        Json(RunesHtml {
          entries,
          more,
          prev,
          next,
        })
        .into_response()
      } else {
        RunesHtml {
          entries,
          more,
          prev,
          next,
        }
        .page(server_config)
        .into_response()
      })
    })
  }

  async fn home(
    Extension(server_config): Extension<Arc<ServerConfig>>,
    Extension(index): Extension<Arc<Index>>,
  ) -> ServerResult<PageHtml<HomeHtml>> {
    task::block_in_place(|| {
      Ok(
        HomeHtml {
          inscriptions: index.get_home_inscriptions()?,
        }
        .page(server_config),
      )
    })
  }

  async fn blocks(
    Extension(server_config): Extension<Arc<ServerConfig>>,
    Extension(index): Extension<Arc<Index>>,
    AcceptJson(accept_json): AcceptJson,
  ) -> ServerResult {
    task::block_in_place(|| {
      let blocks = index.blocks(100)?;
      let mut featured_blocks = BTreeMap::new();
      for (height, hash) in blocks.iter().take(5) {
        let (inscriptions, _total_num) =
          index.get_highest_paying_inscriptions_in_block(*height, 8)?;

        featured_blocks.insert(*hash, inscriptions);
      }

      Ok(if accept_json {
        Json(api::Blocks::new(blocks, featured_blocks)).into_response()
      } else {
        BlocksHtml::new(blocks, featured_blocks)
          .page(server_config)
          .into_response()
      })
    })
  }

  async fn install_script() -> Redirect {
    Redirect::to("https://raw.githubusercontent.com/ordinals/ord/master/install.sh")
  }

  async fn address(
    Extension(server_config): Extension<Arc<ServerConfig>>,
    Extension(index): Extension<Arc<Index>>,
    Path(address): Path<Address<NetworkUnchecked>>,
    AcceptJson(accept_json): AcceptJson,
  ) -> ServerResult {
    task::block_in_place(|| {
      if !index.has_address_index() {
        return Err(ServerError::NotFound(
          "this server has no address index".to_string(),
        ));
      }

      let address = address
        .require_network(server_config.chain.network())
        .map_err(|err| ServerError::BadRequest(err.to_string()))?;

      let mut outputs = index.get_address_info(&address)?;

      outputs.sort();

      let sat_balance = index.get_sat_balances_for_outputs(&outputs)?;

      let inscriptions = index.get_inscriptions_for_outputs(&outputs)?;

      let runes_balances = index.get_aggregated_rune_balances_for_outputs(&outputs)?;

      Ok(if accept_json {
        Json(api::AddressInfo {
          sat_balance,
          outputs,
          inscriptions,
          runes_balances,
        })
        .into_response()
      } else {
        AddressHtml {
          address,
          outputs,
          inscriptions,
          sat_balance,
          runes_balances,
        }
        .page(server_config)
        .into_response()
      })
    })
  }

  async fn block(
    Extension(server_config): Extension<Arc<ServerConfig>>,
    Extension(index): Extension<Arc<Index>>,
    Path(DeserializeFromStr(query)): Path<DeserializeFromStr<query::Block>>,
    AcceptJson(accept_json): AcceptJson,
  ) -> ServerResult {
    task::block_in_place(|| {
      let (block, height) = match query {
        query::Block::Height(height) => {
          let block = index
            .get_block_by_height(height)?
            .ok_or_not_found(|| format!("block {height}"))?;

          (block, height)
        }
        query::Block::Hash(hash) => {
          let info = index
            .block_header_info(hash)?
            .ok_or_not_found(|| format!("block {hash}"))?;

          let block = index
            .get_block_by_hash(hash)?
            .ok_or_not_found(|| format!("block {hash}"))?;

          (block, u32::try_from(info.height).unwrap())
        }
      };

      let runes = index.get_runes_in_block(u64::from(height))?;
      Ok(if accept_json {
        let inscriptions = index.get_inscriptions_in_block(height)?;
        Json(api::Block::new(
          block,
          Height(height),
          Self::index_height(&index)?,
          inscriptions,
          runes,
        ))
        .into_response()
      } else {
        let (featured_inscriptions, total_num) =
          index.get_highest_paying_inscriptions_in_block(height, 8)?;
        BlockHtml::new(
          block,
          Height(height),
          Self::index_height(&index)?,
          total_num,
          featured_inscriptions,
          runes,
        )
        .page(server_config)
        .into_response()
      })
    })
  }

  async fn transaction(
    Extension(server_config): Extension<Arc<ServerConfig>>,
    Extension(index): Extension<Arc<Index>>,
    Path(txid): Path<Txid>,
    AcceptJson(accept_json): AcceptJson,
  ) -> ServerResult {
    task::block_in_place(|| {
      let transaction = index
        .get_transaction(txid)?
        .ok_or_not_found(|| format!("transaction {txid}"))?;

      let inscription_count = index.inscription_count(txid)?;

      Ok(if accept_json {
        Json(api::Transaction {
          chain: server_config.chain,
          etching: index.get_etching(txid)?,
          inscription_count,
          transaction,
          txid,
        })
        .into_response()
      } else {
        TransactionHtml {
          chain: server_config.chain,
          etching: index.get_etching(txid)?,
          inscription_count,
          transaction,
          txid,
        }
        .page(server_config)
        .into_response()
      })
    })
  }

<<<<<<< HEAD
  async fn transaction_inscriptions(
    Extension(index): Extension<Arc<Index>>,
    Path(txid): Path<Txid>,
  ) -> ServerResult<Response> {
    let inscription = index.get_transaction_inscription(txid.into())?;
    let s = serde_json::to_string(&inscription).unwrap_or_default();
    Ok(
      s.into_response()
    )
  }
  
=======
  async fn decode(
    Extension(index): Extension<Arc<Index>>,
    Path(txid): Path<Txid>,
    AcceptJson(accept_json): AcceptJson,
  ) -> ServerResult {
    task::block_in_place(|| {
      let transaction = index
        .get_transaction(txid)?
        .ok_or_not_found(|| format!("transaction {txid}"))?;

      let inscriptions = ParsedEnvelope::from_transaction(&transaction);
      let runestone = Runestone::decipher(&transaction);

      Ok(if accept_json {
        Json(api::Decode {
          inscriptions,
          runestone,
        })
        .into_response()
      } else {
        StatusCode::NOT_FOUND.into_response()
      })
    })
  }

>>>>>>> c8f0a1de
  async fn update(
    Extension(settings): Extension<Arc<Settings>>,
    Extension(index): Extension<Arc<Index>>,
  ) -> ServerResult {
    task::block_in_place(|| {
      if settings.integration_test() {
        index.update()?;
        Ok(index.block_count()?.to_string().into_response())
      } else {
        Ok(StatusCode::NOT_FOUND.into_response())
      }
    })
  }

  async fn metadata(
    Extension(index): Extension<Arc<Index>>,
    Extension(server_config): Extension<Arc<ServerConfig>>,
    Path(inscription_id): Path<InscriptionId>,
  ) -> ServerResult {
    task::block_in_place(|| {
      let Some(inscription) = index.get_inscription_by_id(inscription_id)? else {
        return if let Some(proxy) = server_config.proxy.as_ref() {
          Self::proxy(proxy, &format!("r/metadata/{}", inscription_id))
        } else {
          Err(ServerError::NotFound(format!(
            "inscription {} not found",
            inscription_id
          )))
        };
      };

      let metadata = inscription
        .metadata
        .ok_or_not_found(|| format!("inscription {inscription_id} metadata"))?;

      Ok(Json(hex::encode(metadata)).into_response())
    })
  }

  async fn inscription_recursive(
    Extension(index): Extension<Arc<Index>>,
    Extension(server_config): Extension<Arc<ServerConfig>>,
    Path(inscription_id): Path<InscriptionId>,
  ) -> ServerResult {
    task::block_in_place(|| {
      let Some(inscription) = index.get_inscription_by_id(inscription_id)? else {
        return if let Some(proxy) = server_config.proxy.as_ref() {
          Self::proxy(proxy, &format!("r/inscription/{}", inscription_id))
        } else {
          Err(ServerError::NotFound(format!(
            "inscription {} not found",
            inscription_id
          )))
        };
      };

      let entry = index
        .get_inscription_entry(inscription_id)
        .unwrap()
        .unwrap();

      let satpoint = index
        .get_inscription_satpoint_by_id(inscription_id)
        .ok()
        .flatten()
        .unwrap();

      let output = if satpoint.outpoint == unbound_outpoint() {
        None
      } else {
        Some(
          index
            .get_transaction(satpoint.outpoint.txid)?
            .ok_or_not_found(|| format!("inscription {inscription_id} current transaction"))?
            .output
            .into_iter()
            .nth(satpoint.outpoint.vout.try_into().unwrap())
            .ok_or_not_found(|| {
              format!("inscription {inscription_id} current transaction output")
            })?,
        )
      };

      let address = output.as_ref().and_then(|output| {
        server_config
          .chain
          .address_from_script(&output.script_pubkey)
          .ok()
          .map(|address| address.to_string())
      });

      Ok(
        Json(api::InscriptionRecursive {
          charms: Charm::charms(entry.charms),
          content_type: inscription.content_type().map(|s| s.to_string()),
          content_length: inscription.content_length(),
          delegate: inscription.delegate(),
          fee: entry.fee,
          height: entry.height,
          id: inscription_id,
          number: entry.inscription_number,
          output: satpoint.outpoint,
          value: output.as_ref().map(|o| o.value.to_sat()),
          sat: entry.sat,
          satpoint,
          timestamp: timestamp(entry.timestamp.into()).timestamp(),
          address,
        })
        .into_response(),
      )
    })
  }

  async fn status(
    Extension(server_config): Extension<Arc<ServerConfig>>,
    Extension(index): Extension<Arc<Index>>,
    AcceptJson(accept_json): AcceptJson,
  ) -> ServerResult {
    task::block_in_place(|| {
      Ok(if accept_json {
        Json(index.status(server_config.json_api_enabled)?).into_response()
      } else {
        index
          .status(server_config.json_api_enabled)?
          .page(server_config)
          .into_response()
      })
    })
  }

  async fn search_by_query(
    Extension(index): Extension<Arc<Index>>,
    Query(search): Query<Search>,
  ) -> ServerResult<Redirect> {
    Self::search(index, search.query).await
  }

  async fn search_by_path(
    Extension(index): Extension<Arc<Index>>,
    Path(search): Path<Search>,
  ) -> ServerResult<Redirect> {
    Self::search(index, search.query).await
  }

  async fn search(index: Arc<Index>, query: String) -> ServerResult<Redirect> {
    Self::search_inner(index, query).await
  }

  async fn search_inner(index: Arc<Index>, query: String) -> ServerResult<Redirect> {
    task::block_in_place(|| {
      let query = query.trim();

      if re::HASH.is_match(query) {
        if index.block_header(query.parse().unwrap())?.is_some() {
          Ok(Redirect::to(&format!("/block/{query}")))
        } else {
          Ok(Redirect::to(&format!("/tx/{query}")))
        }
      } else if re::OUTPOINT.is_match(query) {
        Ok(Redirect::to(&format!("/output/{query}")))
      } else if re::INSCRIPTION_ID.is_match(query) || re::INSCRIPTION_NUMBER.is_match(query) {
        Ok(Redirect::to(&format!("/inscription/{query}")))
      } else if re::SPACED_RUNE.is_match(query) {
        Ok(Redirect::to(&format!("/rune/{query}")))
      } else if re::RUNE_ID.is_match(query) {
        let id = query
          .parse::<RuneId>()
          .map_err(|err| ServerError::BadRequest(err.to_string()))?;

        let rune = index.get_rune_by_id(id)?.ok_or_not_found(|| "rune ID")?;

        Ok(Redirect::to(&format!("/rune/{rune}")))
      } else if re::ADDRESS.is_match(query) {
        Ok(Redirect::to(&format!("/address/{query}")))
      } else if re::SATPOINT.is_match(query) {
        Ok(Redirect::to(&format!("/satpoint/{query}")))
      } else {
        Ok(Redirect::to(&format!("/sat/{query}")))
      }
    })
  }

  async fn favicon() -> ServerResult {
    Ok(
      Self::static_asset(Path("/favicon.png".to_string()))
        .await
        .into_response(),
    )
  }

  async fn feed(
    Extension(server_config): Extension<Arc<ServerConfig>>,
    Extension(index): Extension<Arc<Index>>,
  ) -> ServerResult {
    task::block_in_place(|| {
      let mut builder = rss::ChannelBuilder::default();

      let chain = server_config.chain;
      match chain {
        Chain::Mainnet => builder.title("Inscriptions".to_string()),
        _ => builder.title(format!("Inscriptions – {chain:?}")),
      };

      builder.generator(Some("ord".to_string()));

      for (number, id) in index.get_feed_inscriptions(300)? {
        builder.item(
          rss::ItemBuilder::default()
            .title(Some(format!("Inscription {number}")))
            .link(Some(format!("/inscription/{id}")))
            .guid(Some(rss::Guid {
              value: format!("/inscription/{id}"),
              permalink: true,
            }))
            .build(),
        );
      }

      Ok(
        (
          [
            (header::CONTENT_TYPE, "application/rss+xml"),
            (
              header::CONTENT_SECURITY_POLICY,
              "default-src 'unsafe-inline'",
            ),
          ],
          builder.build().to_string(),
        )
          .into_response(),
      )
    })
  }

  async fn static_asset(Path(path): Path<String>) -> ServerResult {
    let content = StaticAssets::get(if let Some(stripped) = path.strip_prefix('/') {
      stripped
    } else {
      &path
    })
    .ok_or_not_found(|| format!("asset {path}"))?;
    let body = body::boxed(body::Full::from(content.data));
    let mime = mime_guess::from_path(path).first_or_octet_stream();
    Ok(
      Response::builder()
        .header(header::CONTENT_TYPE, mime.as_ref())
        .body(body)
        .unwrap(),
    )
  }

  async fn block_count(Extension(index): Extension<Arc<Index>>) -> ServerResult<String> {
    task::block_in_place(|| Ok(index.block_count()?.to_string()))
  }

  async fn block_height(Extension(index): Extension<Arc<Index>>) -> ServerResult<String> {
    task::block_in_place(|| {
      Ok(
        index
          .block_height()?
          .ok_or_not_found(|| "blockheight")?
          .to_string(),
      )
    })
  }

  async fn block_hash(Extension(index): Extension<Arc<Index>>) -> ServerResult<String> {
    task::block_in_place(|| {
      Ok(
        index
          .block_hash(None)?
          .ok_or_not_found(|| "blockhash")?
          .to_string(),
      )
    })
  }

  async fn block_hash_json(Extension(index): Extension<Arc<Index>>) -> ServerResult<Json<String>> {
    task::block_in_place(|| {
      Ok(Json(
        index
          .block_hash(None)?
          .ok_or_not_found(|| "blockhash")?
          .to_string(),
      ))
    })
  }

  async fn block_hash_from_height(
    Extension(index): Extension<Arc<Index>>,
    Path(height): Path<u32>,
  ) -> ServerResult<String> {
    task::block_in_place(|| {
      Ok(
        index
          .block_hash(Some(height))?
          .ok_or_not_found(|| "blockhash")?
          .to_string(),
      )
    })
  }

  async fn block_hash_from_height_json(
    Extension(index): Extension<Arc<Index>>,
    Path(height): Path<u32>,
  ) -> ServerResult<Json<String>> {
    task::block_in_place(|| {
      Ok(Json(
        index
          .block_hash(Some(height))?
          .ok_or_not_found(|| "blockhash")?
          .to_string(),
      ))
    })
  }

  async fn block_info(
    Extension(index): Extension<Arc<Index>>,
    Path(DeserializeFromStr(query)): Path<DeserializeFromStr<query::Block>>,
  ) -> ServerResult<Json<api::BlockInfo>> {
    task::block_in_place(|| {
      let hash = match query {
        query::Block::Hash(hash) => hash,
        query::Block::Height(height) => index
          .block_hash(Some(height))?
          .ok_or_not_found(|| format!("block {height}"))?,
      };

      let header = index
        .block_header(hash)?
        .ok_or_not_found(|| format!("block {hash}"))?;

      let info = index
        .block_header_info(hash)?
        .ok_or_not_found(|| format!("block {hash}"))?;

      let stats = index
        .block_stats(info.height.try_into().unwrap())?
        .ok_or_not_found(|| format!("block {hash}"))?;

      Ok(Json(api::BlockInfo {
        average_fee: stats.avg_fee.to_sat(),
        average_fee_rate: stats.avg_fee_rate.to_sat(),
        bits: header.bits.to_consensus(),
        chainwork: info.chainwork.try_into().unwrap(),
        confirmations: info.confirmations,
        difficulty: info.difficulty,
        hash,
        feerate_percentiles: [
          stats.fee_rate_percentiles.fr_10th.to_sat(),
          stats.fee_rate_percentiles.fr_25th.to_sat(),
          stats.fee_rate_percentiles.fr_50th.to_sat(),
          stats.fee_rate_percentiles.fr_75th.to_sat(),
          stats.fee_rate_percentiles.fr_90th.to_sat(),
        ],
        height: info.height.try_into().unwrap(),
        max_fee: stats.max_fee.to_sat(),
        max_fee_rate: stats.max_fee_rate.to_sat(),
        max_tx_size: stats.max_tx_size,
        median_fee: stats.median_fee.to_sat(),
        median_time: info
          .median_time
          .map(|median_time| median_time.try_into().unwrap()),
        merkle_root: info.merkle_root,
        min_fee: stats.min_fee.to_sat(),
        min_fee_rate: stats.min_fee_rate.to_sat(),
        next_block: info.next_block_hash,
        nonce: info.nonce,
        previous_block: info.previous_block_hash,
        subsidy: stats.subsidy.to_sat(),
        target: target_as_block_hash(header.target()),
        timestamp: info.time.try_into().unwrap(),
        total_fee: stats.total_fee.to_sat(),
        total_size: stats.total_size,
        total_weight: stats.total_weight,
        transaction_count: info.n_tx.try_into().unwrap(),
        #[allow(clippy::cast_sign_loss)]
        version: info.version.to_consensus() as u32,
      }))
    })
  }

  async fn block_time(Extension(index): Extension<Arc<Index>>) -> ServerResult<String> {
    task::block_in_place(|| {
      Ok(
        index
          .block_time(index.block_height()?.ok_or_not_found(|| "blocktime")?)?
          .unix_timestamp()
          .to_string(),
      )
    })
  }

  async fn input(
    Extension(server_config): Extension<Arc<ServerConfig>>,
    Extension(index): Extension<Arc<Index>>,
    Path(path): Path<(u32, usize, usize)>,
  ) -> ServerResult<PageHtml<InputHtml>> {
    task::block_in_place(|| {
      let not_found = || format!("input /{}/{}/{}", path.0, path.1, path.2);

      let block = index
        .get_block_by_height(path.0)?
        .ok_or_not_found(not_found)?;

      let transaction = block
        .txdata
        .into_iter()
        .nth(path.1)
        .ok_or_not_found(not_found)?;

      let input = transaction
        .input
        .into_iter()
        .nth(path.2)
        .ok_or_not_found(not_found)?;

      Ok(InputHtml { path, input }.page(server_config))
    })
  }

  async fn faq() -> Redirect {
    Redirect::to("https://docs.ordinals.com/faq/")
  }

  async fn bounties() -> Redirect {
    Redirect::to("https://docs.ordinals.com/bounty/")
  }

  fn proxy(proxy: &Url, path: &String) -> ServerResult<Response> {
    let response = reqwest::blocking::Client::new()
      .get(format!("{}{}", proxy, path))
      .send()
      .map_err(|err| anyhow!(err))?;

    let mut headers = response.headers().clone();

    headers.insert(
      header::CONTENT_SECURITY_POLICY,
      HeaderValue::from_str(&format!(
        "default-src 'self' {proxy} 'unsafe-eval' 'unsafe-inline' data: blob:"
      ))
      .map_err(|err| ServerError::Internal(Error::from(err)))?,
    );

    Ok(
      (
        response.status(),
        headers,
        response.bytes().map_err(|err| anyhow!(err))?,
      )
        .into_response(),
    )
  }

  async fn content(
    Extension(index): Extension<Arc<Index>>,
    Extension(settings): Extension<Arc<Settings>>,
    Extension(server_config): Extension<Arc<ServerConfig>>,
    Path(inscription_id): Path<InscriptionId>,
    accept_encoding: AcceptEncoding,
  ) -> ServerResult {
    task::block_in_place(|| {
      if settings.is_hidden(inscription_id) {
        return Ok(PreviewUnknownHtml.into_response());
      }

      let Some(mut inscription) = index.get_inscription_by_id(inscription_id)? else {
        return if let Some(proxy) = server_config.proxy.as_ref() {
          Self::proxy(proxy, &format!("content/{}", inscription_id))
        } else {
          Err(ServerError::NotFound(format!(
            "inscription {} not found",
            inscription_id
          )))
        };
      };

      if let Some(delegate) = inscription.delegate() {
        inscription = index
          .get_inscription_by_id(delegate)?
          .ok_or_not_found(|| format!("delegate {inscription_id}"))?
      }

      Ok(
        Self::content_response(inscription, accept_encoding, &server_config)?
          .ok_or_not_found(|| format!("inscription {inscription_id} content"))?
          .into_response(),
      )
    })
  }

  async fn undelegated_content(
    Extension(index): Extension<Arc<Index>>,
    Extension(settings): Extension<Arc<Settings>>,
    Extension(server_config): Extension<Arc<ServerConfig>>,
    Path(inscription_id): Path<InscriptionId>,
    accept_encoding: AcceptEncoding,
  ) -> ServerResult {
    task::block_in_place(|| {
      if settings.is_hidden(inscription_id) {
        return Ok(PreviewUnknownHtml.into_response());
      }

      let inscription = index
        .get_inscription_by_id(inscription_id)?
        .ok_or_not_found(|| format!("inscription {inscription_id}"))?;

      Ok(
        Self::content_response(inscription, accept_encoding, &server_config)?
          .ok_or_not_found(|| format!("inscription {inscription_id} content"))?
          .into_response(),
      )
    })
  }

  fn content_response(
    inscription: Inscription,
    accept_encoding: AcceptEncoding,
    server_config: &ServerConfig,
  ) -> ServerResult<Option<(HeaderMap, Vec<u8>)>> {
    let mut headers = HeaderMap::new();

    match &server_config.csp_origin {
      None => {
        headers.insert(
          header::CONTENT_SECURITY_POLICY,
          HeaderValue::from_static("default-src 'self' 'unsafe-eval' 'unsafe-inline' data: blob:"),
        );
        headers.append(
          header::CONTENT_SECURITY_POLICY,
          HeaderValue::from_static("default-src *:*/content/ *:*/blockheight *:*/blockhash *:*/blockhash/ *:*/blocktime *:*/r/ 'unsafe-eval' 'unsafe-inline' data: blob:"),
        );
      }
      Some(origin) => {
        let csp = format!("default-src {origin}/content/ {origin}/blockheight {origin}/blockhash {origin}/blockhash/ {origin}/blocktime {origin}/r/ 'unsafe-eval' 'unsafe-inline' data: blob:");
        headers.insert(
          header::CONTENT_SECURITY_POLICY,
          HeaderValue::from_str(&csp).map_err(|err| ServerError::Internal(Error::from(err)))?,
        );
      }
    }

    headers.insert(
      header::CACHE_CONTROL,
      HeaderValue::from_static("public, max-age=1209600, immutable"),
    );

    headers.insert(
      header::CONTENT_TYPE,
      inscription
        .content_type()
        .and_then(|content_type| content_type.parse().ok())
        .unwrap_or(HeaderValue::from_static("application/octet-stream")),
    );

    if let Some(content_encoding) = inscription.content_encoding() {
      if accept_encoding.is_acceptable(&content_encoding) {
        headers.insert(header::CONTENT_ENCODING, content_encoding);
      } else if server_config.decompress && content_encoding == "br" {
        let Some(body) = inscription.into_body() else {
          return Ok(None);
        };

        let mut decompressed = Vec::new();

        Decompressor::new(body.as_slice(), 4096)
          .read_to_end(&mut decompressed)
          .map_err(|err| ServerError::Internal(err.into()))?;

        return Ok(Some((headers, decompressed)));
      } else {
        return Err(ServerError::NotAcceptable {
          accept_encoding,
          content_encoding,
        });
      }
    }

    let Some(body) = inscription.into_body() else {
      return Ok(None);
    };

    Ok(Some((headers, body)))
  }

  async fn preview(
    Extension(index): Extension<Arc<Index>>,
    Extension(settings): Extension<Arc<Settings>>,
    Extension(server_config): Extension<Arc<ServerConfig>>,
    Path(inscription_id): Path<InscriptionId>,
    accept_encoding: AcceptEncoding,
  ) -> ServerResult {
    task::block_in_place(|| {
      if settings.is_hidden(inscription_id) {
        return Ok(PreviewUnknownHtml.into_response());
      }

      let mut inscription = index
        .get_inscription_by_id(inscription_id)?
        .ok_or_not_found(|| format!("inscription {inscription_id}"))?;

      if let Some(delegate) = inscription.delegate() {
        inscription = index
          .get_inscription_by_id(delegate)?
          .ok_or_not_found(|| format!("delegate {inscription_id}"))?
      }

      let media = inscription.media();

      if let Media::Iframe = media {
        return Ok(
          Self::content_response(inscription, accept_encoding, &server_config)?
            .ok_or_not_found(|| format!("inscription {inscription_id} content"))?
            .into_response(),
        );
      }

      let content_security_policy = server_config.preview_content_security_policy(media)?;

      match media {
        Media::Audio => {
          Ok((content_security_policy, PreviewAudioHtml { inscription_id }).into_response())
        }
        Media::Code(language) => Ok(
          (
            content_security_policy,
            PreviewCodeHtml {
              inscription_id,
              language,
            },
          )
            .into_response(),
        ),
        Media::Font => {
          Ok((content_security_policy, PreviewFontHtml { inscription_id }).into_response())
        }
        Media::Iframe => unreachable!(),
        Media::Image(image_rendering) => Ok(
          (
            content_security_policy,
            PreviewImageHtml {
              image_rendering,
              inscription_id,
            },
          )
            .into_response(),
        ),
        Media::Markdown => Ok(
          (
            content_security_policy,
            PreviewMarkdownHtml { inscription_id },
          )
            .into_response(),
        ),
        Media::Model => {
          Ok((content_security_policy, PreviewModelHtml { inscription_id }).into_response())
        }
        Media::Pdf => {
          Ok((content_security_policy, PreviewPdfHtml { inscription_id }).into_response())
        }
        Media::Text => {
          Ok((content_security_policy, PreviewTextHtml { inscription_id }).into_response())
        }
        Media::Unknown => Ok((content_security_policy, PreviewUnknownHtml).into_response()),
        Media::Video => {
          Ok((content_security_policy, PreviewVideoHtml { inscription_id }).into_response())
        }
      }
    })
  }

  async fn inscription(
    Extension(server_config): Extension<Arc<ServerConfig>>,
    Extension(index): Extension<Arc<Index>>,
    AcceptJson(accept_json): AcceptJson,
    Path(DeserializeFromStr(query)): Path<DeserializeFromStr<query::Inscription>>,
  ) -> ServerResult {
    Self::inscription_inner(server_config, &index, accept_json, query, None).await
  }

  async fn inscription_child(
    Extension(server_config): Extension<Arc<ServerConfig>>,
    Extension(index): Extension<Arc<Index>>,
    AcceptJson(accept_json): AcceptJson,
    Path((DeserializeFromStr(query), child)): Path<(DeserializeFromStr<query::Inscription>, usize)>,
  ) -> ServerResult {
    Self::inscription_inner(server_config, &index, accept_json, query, Some(child)).await
  }

  async fn inscription_inner(
    server_config: Arc<ServerConfig>,
    index: &Index,
    accept_json: bool,
    query: query::Inscription,
    child: Option<usize>,
  ) -> ServerResult {
    task::block_in_place(|| {
      if let query::Inscription::Sat(_) = query {
        if !index.has_sat_index() {
          return Err(ServerError::NotFound("sat index required".into()));
        }
      }

      let (info, txout, inscription) = index
        .inscription_info(query, child)?
        .ok_or_not_found(|| format!("inscription {query}"))?;

      Ok(if accept_json {
        Json(info).into_response()
      } else {
        InscriptionHtml {
          chain: server_config.chain,
          charms: Charm::Vindicated.unset(info.charms.iter().fold(0, |mut acc, charm| {
            charm.set(&mut acc);
            acc
          })),
          child_count: info.child_count,
          children: info.children,
          fee: info.fee,
          height: info.height,
          inscription,
          id: info.id,
          number: info.number,
          next: info.next,
          output: txout,
          parents: info.parents,
          previous: info.previous,
          rune: info.rune,
          sat: info.sat,
          satpoint: info.satpoint,
          timestamp: Utc.timestamp_opt(info.timestamp, 0).unwrap(),
        }
        .page(server_config)
        .into_response()
      })
    })
  }

  async fn inscriptions_json(
    Extension(index): Extension<Arc<Index>>,
    AcceptJson(accept_json): AcceptJson,
    Json(inscriptions): Json<Vec<InscriptionId>>,
  ) -> ServerResult {
    task::block_in_place(|| {
      Ok(if accept_json {
        let mut response = Vec::new();
        for inscription in inscriptions {
          let query = query::Inscription::Id(inscription);
          let (info, _, _) = index
            .inscription_info(query, None)?
            .ok_or_not_found(|| format!("inscription {query}"))?;

          response.push(info);
        }

        Json(response).into_response()
      } else {
        StatusCode::NOT_FOUND.into_response()
      })
    })
  }

  async fn collections(
    Extension(server_config): Extension<Arc<ServerConfig>>,
    Extension(index): Extension<Arc<Index>>,
  ) -> ServerResult {
    Self::collections_paginated(Extension(server_config), Extension(index), Path(0)).await
  }

  async fn collections_paginated(
    Extension(server_config): Extension<Arc<ServerConfig>>,
    Extension(index): Extension<Arc<Index>>,
    Path(page_index): Path<usize>,
  ) -> ServerResult {
    task::block_in_place(|| {
      let (collections, more_collections) = index.get_collections_paginated(100, page_index)?;

      let prev = page_index.checked_sub(1);

      let next = more_collections.then_some(page_index + 1);

      Ok(
        CollectionsHtml {
          inscriptions: collections,
          prev,
          next,
        }
        .page(server_config)
        .into_response(),
      )
    })
  }

  async fn children(
    Extension(server_config): Extension<Arc<ServerConfig>>,
    Extension(index): Extension<Arc<Index>>,
    Path(inscription_id): Path<InscriptionId>,
  ) -> ServerResult {
    Self::children_paginated(
      Extension(server_config),
      Extension(index),
      Path((inscription_id, 0)),
    )
    .await
  }

  async fn children_paginated(
    Extension(server_config): Extension<Arc<ServerConfig>>,
    Extension(index): Extension<Arc<Index>>,
    Path((parent, page)): Path<(InscriptionId, usize)>,
  ) -> ServerResult {
    task::block_in_place(|| {
      let entry = index
        .get_inscription_entry(parent)?
        .ok_or_not_found(|| format!("inscription {parent}"))?;

      let parent_number = entry.inscription_number;

      let (children, more_children) =
        index.get_children_by_sequence_number_paginated(entry.sequence_number, 100, page)?;

      let prev_page = page.checked_sub(1);

      let next_page = more_children.then_some(page + 1);

      Ok(
        ChildrenHtml {
          parent,
          parent_number,
          children,
          prev_page,
          next_page,
        }
        .page(server_config)
        .into_response(),
      )
    })
  }

  async fn children_recursive(
    Extension(index): Extension<Arc<Index>>,
    Extension(server_config): Extension<Arc<ServerConfig>>,
    Path(inscription_id): Path<InscriptionId>,
  ) -> ServerResult {
    Self::children_recursive_paginated(
      Extension(index),
      Extension(server_config),
      Path((inscription_id, 0)),
    )
    .await
  }

  async fn children_recursive_paginated(
    Extension(index): Extension<Arc<Index>>,
    Extension(server_config): Extension<Arc<ServerConfig>>,
    Path((parent, page)): Path<(InscriptionId, usize)>,
  ) -> ServerResult {
    task::block_in_place(|| {
      let Some(parent) = index.get_inscription_entry(parent)? else {
        return if let Some(proxy) = server_config.proxy.as_ref() {
          Self::proxy(proxy, &format!("r/children/{}/{}", parent, page))
        } else {
          Err(ServerError::NotFound(format!(
            "inscription {} not found",
            parent
          )))
        };
      };

      let parent_sequence_number = parent.sequence_number;

      let (ids, more) =
        index.get_children_by_sequence_number_paginated(parent_sequence_number, 100, page)?;

      Ok(Json(api::Children { ids, more, page }).into_response())
    })
  }

  async fn child_inscriptions_recursive(
    Extension(index): Extension<Arc<Index>>,
    Path(inscription_id): Path<InscriptionId>,
  ) -> ServerResult {
    Self::child_inscriptions_recursive_paginated(Extension(index), Path((inscription_id, 0))).await
  }

  async fn child_inscriptions_recursive_paginated(
    Extension(index): Extension<Arc<Index>>,
    Path((parent, page)): Path<(InscriptionId, usize)>,
  ) -> ServerResult {
    task::block_in_place(|| {
      let parent_sequence_number = index
        .get_inscription_entry(parent)?
        .ok_or_not_found(|| format!("inscription {parent}"))?
        .sequence_number;

      let (ids, more) =
        index.get_children_by_sequence_number_paginated(parent_sequence_number, 100, page)?;

      let children = ids
        .into_iter()
        .map(|inscription_id| {
          let entry = index
            .get_inscription_entry(inscription_id)
            .unwrap()
            .unwrap();

          let satpoint = index
            .get_inscription_satpoint_by_id(inscription_id)
            .ok()
            .flatten()
            .unwrap();

          api::ChildInscriptionRecursive {
            charms: Charm::charms(entry.charms),
            fee: entry.fee,
            height: entry.height,
            id: inscription_id,
            number: entry.inscription_number,
            output: satpoint.outpoint,
            sat: entry.sat,
            satpoint,
            timestamp: timestamp(entry.timestamp.into()).timestamp(),
          }
        })
        .collect();

      Ok(
        Json(api::ChildInscriptions {
          children,
          more,
          page,
        })
        .into_response(),
      )
    })
  }

  async fn inscriptions(
    Extension(server_config): Extension<Arc<ServerConfig>>,
    Extension(index): Extension<Arc<Index>>,
    accept_json: AcceptJson,
  ) -> ServerResult {
    Self::inscriptions_paginated(
      Extension(server_config),
      Extension(index),
      Path(0),
      accept_json,
    )
    .await
  }

  async fn inscriptions_paginated(
    Extension(server_config): Extension<Arc<ServerConfig>>,
    Extension(index): Extension<Arc<Index>>,
    Path(page_index): Path<u32>,
    AcceptJson(accept_json): AcceptJson,
  ) -> ServerResult {
    task::block_in_place(|| {
      let (inscriptions, more) = index.get_inscriptions_paginated(100, page_index)?;

      let prev = page_index.checked_sub(1);

      let next = more.then_some(page_index + 1);

      Ok(if accept_json {
        Json(api::Inscriptions {
          ids: inscriptions,
          page_index,
          more,
        })
        .into_response()
      } else {
        InscriptionsHtml {
          inscriptions,
          next,
          prev,
        }
        .page(server_config)
        .into_response()
      })
    })
  }

  async fn inscriptions_in_block(
    Extension(server_config): Extension<Arc<ServerConfig>>,
    Extension(index): Extension<Arc<Index>>,
    Path(block_height): Path<u32>,
    AcceptJson(accept_json): AcceptJson,
  ) -> ServerResult {
    Self::inscriptions_in_block_paginated(
      Extension(server_config),
      Extension(index),
      Path((block_height, 0)),
      AcceptJson(accept_json),
    )
    .await
  }

  async fn inscriptions_in_block_paginated(
    Extension(server_config): Extension<Arc<ServerConfig>>,
    Extension(index): Extension<Arc<Index>>,
    Path((block_height, page_index)): Path<(u32, u32)>,
    AcceptJson(accept_json): AcceptJson,
  ) -> ServerResult {
    task::block_in_place(|| {
      let page_size = 100;

      let page_index_usize = usize::try_from(page_index).unwrap_or(usize::MAX);
      let page_size_usize = usize::try_from(page_size).unwrap_or(usize::MAX);

      let mut inscriptions = index
        .get_inscriptions_in_block(block_height)?
        .into_iter()
        .skip(page_index_usize.saturating_mul(page_size_usize))
        .take(page_size_usize.saturating_add(1))
        .collect::<Vec<InscriptionId>>();

      let more = inscriptions.len() > page_size_usize;

      if more {
        inscriptions.pop();
      }

      Ok(if accept_json {
        Json(api::Inscriptions {
          ids: inscriptions,
          page_index,
          more,
        })
        .into_response()
      } else {
        InscriptionsBlockHtml::new(
          block_height,
          index.block_height()?.unwrap_or(Height(0)).n(),
          inscriptions,
          more,
          page_index,
        )?
        .page(server_config)
        .into_response()
      })
    })
  }

  async fn parents(
    Extension(server_config): Extension<Arc<ServerConfig>>,
    Extension(index): Extension<Arc<Index>>,
    Path(inscription_id): Path<InscriptionId>,
  ) -> ServerResult<Response> {
    Self::parents_paginated(
      Extension(server_config),
      Extension(index),
      Path((inscription_id, 0)),
    )
    .await
  }

  async fn parents_paginated(
    Extension(server_config): Extension<Arc<ServerConfig>>,
    Extension(index): Extension<Arc<Index>>,
    Path((id, page)): Path<(InscriptionId, usize)>,
  ) -> ServerResult<Response> {
    task::block_in_place(|| {
      let child = index
        .get_inscription_entry(id)?
        .ok_or_not_found(|| format!("inscription {id}"))?;

      let (parents, more) = index.get_parents_by_sequence_number_paginated(child.parents, page)?;

      let prev_page = page.checked_sub(1);

      let next_page = more.then_some(page + 1);

      Ok(
        ParentsHtml {
          id,
          number: child.inscription_number,
          parents,
          prev_page,
          next_page,
        }
        .page(server_config)
        .into_response(),
      )
    })
  }

  async fn parents_recursive(
    Extension(index): Extension<Arc<Index>>,
    Path(inscription_id): Path<InscriptionId>,
  ) -> ServerResult {
    Self::parents_recursive_paginated(Extension(index), Path((inscription_id, 0))).await
  }

  async fn parents_recursive_paginated(
    Extension(index): Extension<Arc<Index>>,
    Path((inscription_id, page)): Path<(InscriptionId, usize)>,
  ) -> ServerResult {
    task::block_in_place(|| {
      let child = index
        .get_inscription_entry(inscription_id)?
        .ok_or_not_found(|| format!("inscription {inscription_id}"))?;

      let (ids, more) = index.get_parents_by_sequence_number_paginated(child.parents, page)?;

      let page_index =
        u32::try_from(page).map_err(|_| anyhow!("page index {} out of range", page))?;

      Ok(
        Json(api::Inscriptions {
          ids,
          more,
          page_index,
        })
        .into_response(),
      )
    })
  }

  async fn sat_inscriptions(
    Extension(index): Extension<Arc<Index>>,
    Path(sat): Path<u64>,
  ) -> ServerResult<Json<api::SatInscriptions>> {
    Self::sat_inscriptions_paginated(Extension(index), Path((sat, 0))).await
  }

  async fn sat_inscriptions_paginated(
    Extension(index): Extension<Arc<Index>>,
    Path((sat, page)): Path<(u64, u64)>,
  ) -> ServerResult<Json<api::SatInscriptions>> {
    task::block_in_place(|| {
      if !index.has_sat_index() {
        return Err(ServerError::NotFound(
          "this server has no sat index".to_string(),
        ));
      }

      let (ids, more) = index.get_inscription_ids_by_sat_paginated(Sat(sat), 100, page)?;

      Ok(Json(api::SatInscriptions { ids, more, page }))
    })
  }

  async fn sat_inscription_at_index(
    Extension(index): Extension<Arc<Index>>,
    Path((DeserializeFromStr(sat), inscription_index)): Path<(DeserializeFromStr<Sat>, isize)>,
  ) -> ServerResult<Json<api::SatInscription>> {
    task::block_in_place(|| {
      if !index.has_sat_index() {
        return Err(ServerError::NotFound(
          "this server has no sat index".to_string(),
        ));
      }

      let id = index.get_inscription_id_by_sat_indexed(sat, inscription_index)?;

      Ok(Json(api::SatInscription { id }))
    })
  }

  async fn redirect_http_to_https(
    Extension(mut destination): Extension<String>,
    uri: Uri,
  ) -> Redirect {
    if let Some(path_and_query) = uri.path_and_query() {
      destination.push_str(path_and_query.as_str());
    }

    Redirect::to(&destination)
  }

  async fn numbers(
    Extension(index): Extension<Arc<Index>>
  ) -> ServerResult<Response>{
    let resp = index.get_max_and_min_inscription_num()?;
    let s = format!("{},{}", resp.0, resp.1);
    Ok(
      s.into_response(),
    )
  }
}

#[cfg(test)]
mod tests {
  use {
    super::*, reqwest::Url, serde::de::DeserializeOwned, std::net::TcpListener, tempfile::TempDir,
  };

  const RUNE: u128 = 99246114928149462;

  #[derive(Default)]
  struct Builder {
    core: Option<mockcore::Handle>,
    config: String,
    ord_args: BTreeMap<String, Option<String>>,
    server_args: BTreeMap<String, Option<String>>,
  }

  impl Builder {
    fn core(self, core: mockcore::Handle) -> Self {
      Self {
        core: Some(core),
        ..self
      }
    }

    fn ord_option(mut self, option: &str, value: &str) -> Self {
      self.ord_args.insert(option.into(), Some(value.into()));
      self
    }

    fn ord_flag(mut self, flag: &str) -> Self {
      self.ord_args.insert(flag.into(), None);
      self
    }

    fn server_option(mut self, option: &str, value: &str) -> Self {
      self.server_args.insert(option.into(), Some(value.into()));
      self
    }

    fn server_flag(mut self, flag: &str) -> Self {
      self.server_args.insert(flag.into(), None);
      self
    }

    fn chain(self, chain: Chain) -> Self {
      self.ord_option("--chain", &chain.to_string())
    }

    fn config(self, config: &str) -> Self {
      Self {
        config: config.into(),
        ..self
      }
    }

    fn build(self) -> TestServer {
      let core = self.core.unwrap_or_else(|| {
        mockcore::builder()
          .network(
            self
              .ord_args
              .get("--chain")
              .map(|chain| chain.as_ref().unwrap().parse::<Chain>().unwrap())
              .unwrap_or_default()
              .network(),
          )
          .build()
      });

      let tempdir = TempDir::new().unwrap();

      let cookiefile = tempdir.path().join("cookie");

      fs::write(&cookiefile, "username:password").unwrap();

      let port = TcpListener::bind("127.0.0.1:0")
        .unwrap()
        .local_addr()
        .unwrap()
        .port();

      let mut args = vec!["ord".to_string()];

      args.push("--bitcoin-rpc-url".into());
      args.push(core.url());

      args.push("--cookie-file".into());
      args.push(cookiefile.to_str().unwrap().into());

      args.push("--datadir".into());
      args.push(tempdir.path().to_str().unwrap().into());

      if !self.ord_args.contains_key("--chain") {
        args.push("--chain".into());
        args.push(core.network());
      }

      for (arg, value) in self.ord_args {
        args.push(arg);

        if let Some(value) = value {
          args.push(value);
        }
      }

      args.push("server".into());

      args.push("--address".into());
      args.push("127.0.0.1".into());

      args.push("--http-port".into());
      args.push(port.to_string());

      args.push("--polling-interval".into());
      args.push("100ms".into());

      for (arg, value) in self.server_args {
        args.push(arg);

        if let Some(value) = value {
          args.push(value);
        }
      }

      let arguments = Arguments::try_parse_from(args).unwrap();

      let Subcommand::Server(server) = arguments.subcommand else {
        panic!("unexpected subcommand: {:?}", arguments.subcommand);
      };

      let settings = Settings::from_options(arguments.options)
        .or(serde_yaml::from_str::<Settings>(&self.config).unwrap())
        .or_defaults()
        .unwrap();

      let index = Arc::new(Index::open(&settings).unwrap());
      let ord_server_handle = Handle::new();

      {
        let index = index.clone();
        let ord_server_handle = ord_server_handle.clone();
        thread::spawn(|| server.run(settings, index, ord_server_handle).unwrap());
      }

      while index.statistic(crate::index::Statistic::Commits) == 0 {
        thread::sleep(Duration::from_millis(50));
      }

      let client = reqwest::blocking::Client::builder()
        .redirect(reqwest::redirect::Policy::none())
        .build()
        .unwrap();

      for i in 0.. {
        match client.get(format!("http://127.0.0.1:{port}/status")).send() {
          Ok(_) => break,
          Err(err) => {
            if i == 400 {
              panic!("ord server failed to start: {err}");
            }
          }
        }

        thread::sleep(Duration::from_millis(50));
      }

      TestServer {
        core,
        index,
        ord_server_handle,
        tempdir,
        url: Url::parse(&format!("http://127.0.0.1:{port}")).unwrap(),
      }
    }

    fn https(self) -> Self {
      self.server_flag("--https")
    }

    fn index_runes(self) -> Self {
      self.ord_flag("--index-runes")
    }

    fn index_sats(self) -> Self {
      self.ord_flag("--index-sats")
    }

    fn redirect_http_to_https(self) -> Self {
      self.server_flag("--redirect-http-to-https")
    }
  }

  struct TestServer {
    core: mockcore::Handle,
    index: Arc<Index>,
    ord_server_handle: Handle,
    #[allow(unused)]
    tempdir: TempDir,
    url: Url,
  }

  impl TestServer {
    fn builder() -> Builder {
      Default::default()
    }

    fn new() -> Self {
      Builder::default().build()
    }

    #[track_caller]
    pub(crate) fn etch(
      &self,
      runestone: Runestone,
      outputs: usize,
      witness: Option<Witness>,
    ) -> (Txid, RuneId) {
      let block_count = usize::try_from(self.index.block_count().unwrap()).unwrap();

      self.mine_blocks(1);

      self.core.broadcast_tx(TransactionTemplate {
        inputs: &[(block_count, 0, 0, Default::default())],
        p2tr: true,
        ..default()
      });

      self.mine_blocks((Runestone::COMMIT_CONFIRMATIONS - 1).into());

      let witness = witness.unwrap_or_else(|| {
        let tapscript = script::Builder::new()
          .push_slice::<&PushBytes>(
            runestone
              .etching
              .unwrap()
              .rune
              .unwrap()
              .commitment()
              .as_slice()
              .try_into()
              .unwrap(),
          )
          .into_script();
        let mut witness = Witness::default();
        witness.push(tapscript);
        witness.push([]);
        witness
      });

      let txid = self.core.broadcast_tx(TransactionTemplate {
        inputs: &[(block_count + 1, 1, 0, witness)],
        op_return: Some(runestone.encipher()),
        outputs,
        ..default()
      });

      self.mine_blocks(1);

      (
        txid,
        RuneId {
          block: (self.index.block_count().unwrap() - 1).into(),
          tx: 1,
        },
      )
    }

    #[track_caller]
    fn get(&self, path: impl AsRef<str>) -> reqwest::blocking::Response {
      if let Err(error) = self.index.update() {
        log::error!("{error}");
      }
      reqwest::blocking::get(self.join_url(path.as_ref())).unwrap()
    }

    #[track_caller]
    pub(crate) fn get_json<T: DeserializeOwned>(&self, path: impl AsRef<str>) -> T {
      if let Err(error) = self.index.update() {
        log::error!("{error}");
      }

      let client = reqwest::blocking::Client::new();

      let response = client
        .get(self.join_url(path.as_ref()))
        .header(header::ACCEPT, "application/json")
        .send()
        .unwrap();

      assert_eq!(response.status(), StatusCode::OK);

      response.json().unwrap()
    }

    fn join_url(&self, url: &str) -> Url {
      self.url.join(url).unwrap()
    }

    #[track_caller]
    fn assert_response(&self, path: impl AsRef<str>, status: StatusCode, expected_response: &str) {
      let response = self.get(path);
      assert_eq!(response.status(), status, "{}", response.text().unwrap());
      pretty_assert_eq!(response.text().unwrap(), expected_response);
    }

    #[track_caller]
    fn assert_response_regex(
      &self,
      path: impl AsRef<str>,
      status: StatusCode,
      regex: impl AsRef<str>,
    ) {
      let response = self.get(path);
      assert_eq!(
        response.status(),
        status,
        "response: {}",
        response.text().unwrap()
      );
      assert_regex_match!(response.text().unwrap(), regex.as_ref());
    }

    #[track_caller]
    fn assert_html(&self, path: impl AsRef<str>, content: impl PageContent) {
      self.assert_html_status(path, StatusCode::OK, content);
    }

    #[track_caller]
    fn assert_html_status(
      &self,
      path: impl AsRef<str>,
      status: StatusCode,
      content: impl PageContent,
    ) {
      let response = self.get(path);

      assert_eq!(response.status(), status, "{}", response.text().unwrap());

      let expected_response = PageHtml::new(
        content,
        Arc::new(ServerConfig {
          chain: Chain::Regtest,
          domain: Some(System::host_name().unwrap()),
          ..Default::default()
        }),
      )
      .to_string();

      pretty_assert_eq!(response.text().unwrap(), expected_response);
    }

    fn assert_response_csp(
      &self,
      path: impl AsRef<str>,
      status: StatusCode,
      content_security_policy: &str,
      regex: impl AsRef<str>,
    ) {
      let response = self.get(path);
      assert_eq!(response.status(), status);
      assert_eq!(
        response
          .headers()
          .get(header::CONTENT_SECURITY_POLICY,)
          .unwrap(),
        content_security_policy
      );
      assert_regex_match!(response.text().unwrap(), regex.as_ref());
    }

    #[track_caller]
    fn assert_redirect(&self, path: &str, location: &str) {
      let response = reqwest::blocking::Client::builder()
        .redirect(reqwest::redirect::Policy::none())
        .build()
        .unwrap()
        .get(self.join_url(path))
        .send()
        .unwrap();

      assert_eq!(response.status(), StatusCode::SEE_OTHER);
      assert_eq!(response.headers().get(header::LOCATION).unwrap(), location);
    }

    #[track_caller]
    fn mine_blocks(&self, n: u64) -> Vec<Block> {
      let blocks = self.core.mine_blocks(n);
      self.index.update().unwrap();
      blocks
    }

    fn mine_blocks_with_subsidy(&self, n: u64, subsidy: u64) -> Vec<Block> {
      let blocks = self.core.mine_blocks_with_subsidy(n, subsidy);
      self.index.update().unwrap();
      blocks
    }
  }

  impl Drop for TestServer {
    fn drop(&mut self) {
      self.ord_server_handle.shutdown();
    }
  }

  fn parse_server_args(args: &str) -> (Settings, Server) {
    match Arguments::try_parse_from(args.split_whitespace()) {
      Ok(arguments) => match arguments.subcommand {
        Subcommand::Server(server) => (
          Settings::from_options(arguments.options)
            .or_defaults()
            .unwrap(),
          server,
        ),
        subcommand => panic!("unexpected subcommand: {subcommand:?}"),
      },
      Err(err) => panic!("error parsing arguments: {err}"),
    }
  }

  #[test]
  fn http_and_https_port_dont_conflict() {
    parse_server_args(
      "ord server --http-port 0 --https-port 0 --acme-cache foo --acme-contact bar --acme-domain baz",
    );
  }

  #[test]
  fn http_port_defaults_to_80() {
    assert_eq!(parse_server_args("ord server").1.http_port(), Some(80));
  }

  #[test]
  fn https_port_defaults_to_none() {
    assert_eq!(parse_server_args("ord server").1.https_port(), None);
  }

  #[test]
  fn https_sets_https_port_to_443() {
    assert_eq!(
      parse_server_args("ord server --https --acme-cache foo --acme-contact bar --acme-domain baz")
        .1
        .https_port(),
      Some(443)
    );
  }

  #[test]
  fn https_disables_http() {
    assert_eq!(
      parse_server_args("ord server --https --acme-cache foo --acme-contact bar --acme-domain baz")
        .1
        .http_port(),
      None
    );
  }

  #[test]
  fn https_port_disables_http() {
    assert_eq!(
      parse_server_args(
        "ord server --https-port 433 --acme-cache foo --acme-contact bar --acme-domain baz"
      )
      .1
      .http_port(),
      None
    );
  }

  #[test]
  fn https_port_sets_https_port() {
    assert_eq!(
      parse_server_args(
        "ord server --https-port 1000 --acme-cache foo --acme-contact bar --acme-domain baz"
      )
      .1
      .https_port(),
      Some(1000)
    );
  }

  #[test]
  fn http_with_https_leaves_http_enabled() {
    assert_eq!(
      parse_server_args(
        "ord server --https --http --acme-cache foo --acme-contact bar --acme-domain baz"
      )
      .1
      .http_port(),
      Some(80)
    );
  }

  #[test]
  fn http_with_https_leaves_https_enabled() {
    assert_eq!(
      parse_server_args(
        "ord server --https --http --acme-cache foo --acme-contact bar --acme-domain baz"
      )
      .1
      .https_port(),
      Some(443)
    );
  }

  #[test]
  fn acme_contact_accepts_multiple_values() {
    assert!(Arguments::try_parse_from([
      "ord",
      "server",
      "--address",
      "127.0.0.1",
      "--http-port",
      "0",
      "--acme-contact",
      "foo",
      "--acme-contact",
      "bar"
    ])
    .is_ok());
  }

  #[test]
  fn acme_domain_accepts_multiple_values() {
    assert!(Arguments::try_parse_from([
      "ord",
      "server",
      "--address",
      "127.0.0.1",
      "--http-port",
      "0",
      "--acme-domain",
      "foo",
      "--acme-domain",
      "bar"
    ])
    .is_ok());
  }

  #[test]
  fn acme_cache_defaults_to_data_dir() {
    let arguments = Arguments::try_parse_from(["ord", "--datadir", "foo", "server"]).unwrap();

    let settings = Settings::from_options(arguments.options)
      .or_defaults()
      .unwrap();

    let acme_cache = Server::acme_cache(None, &settings).display().to_string();
    assert!(
      acme_cache.contains(if cfg!(windows) {
        r"foo\acme-cache"
      } else {
        "foo/acme-cache"
      }),
      "{acme_cache}"
    )
  }

  #[test]
  fn acme_cache_flag_is_respected() {
    let arguments =
      Arguments::try_parse_from(["ord", "--datadir", "foo", "server", "--acme-cache", "bar"])
        .unwrap();

    let settings = Settings::from_options(arguments.options)
      .or_defaults()
      .unwrap();

    let acme_cache = Server::acme_cache(Some(&"bar".into()), &settings)
      .display()
      .to_string();
    assert_eq!(acme_cache, "bar")
  }

  #[test]
  fn acme_domain_defaults_to_hostname() {
    let (_, server) = parse_server_args("ord server");
    assert_eq!(
      server.acme_domains().unwrap(),
      &[System::host_name().unwrap()]
    );
  }

  #[test]
  fn acme_domain_flag_is_respected() {
    let (_, server) = parse_server_args("ord server --acme-domain example.com");
    assert_eq!(server.acme_domains().unwrap(), &["example.com"]);
  }

  #[test]
  fn install_sh_redirects_to_github() {
    TestServer::new().assert_redirect(
      "/install.sh",
      "https://raw.githubusercontent.com/ordinals/ord/master/install.sh",
    );
  }

  #[test]
  fn ordinal_redirects_to_sat() {
    TestServer::new().assert_redirect("/ordinal/0", "/sat/0");
  }

  #[test]
  fn bounties_redirects_to_docs_site() {
    TestServer::new().assert_redirect("/bounties", "https://docs.ordinals.com/bounty/");
  }

  #[test]
  fn faq_redirects_to_docs_site() {
    TestServer::new().assert_redirect("/faq", "https://docs.ordinals.com/faq/");
  }

  #[test]
  fn search_by_query_returns_rune() {
    TestServer::new().assert_redirect("/search?query=ABCD", "/rune/ABCD");
  }

  #[test]
  fn search_by_query_returns_spaced_rune() {
    TestServer::new().assert_redirect("/search?query=AB•CD", "/rune/AB•CD");
  }

  #[test]
  fn search_by_query_returns_inscription() {
    TestServer::new().assert_redirect(
      "/search?query=0000000000000000000000000000000000000000000000000000000000000000i0",
      "/inscription/0000000000000000000000000000000000000000000000000000000000000000i0",
    );
  }

  #[test]
  fn search_by_query_returns_inscription_by_number() {
    TestServer::new().assert_redirect("/search?query=0", "/inscription/0");
  }

  #[test]
  fn search_is_whitespace_insensitive() {
    TestServer::new().assert_redirect("/search/ abc ", "/sat/abc");
  }

  #[test]
  fn search_by_path_returns_sat() {
    TestServer::new().assert_redirect("/search/abc", "/sat/abc");
  }

  #[test]
  fn search_for_blockhash_returns_block() {
    TestServer::new().assert_redirect(
      "/search/000000000019d6689c085ae165831e934ff763ae46a2a6c172b3f1b60a8ce26f",
      "/block/000000000019d6689c085ae165831e934ff763ae46a2a6c172b3f1b60a8ce26f",
    );
  }

  #[test]
  fn search_for_txid_returns_transaction() {
    TestServer::new().assert_redirect(
      "/search/0000000000000000000000000000000000000000000000000000000000000000",
      "/tx/0000000000000000000000000000000000000000000000000000000000000000",
    );
  }

  #[test]
  fn search_for_outpoint_returns_output() {
    TestServer::new().assert_redirect(
      "/search/0000000000000000000000000000000000000000000000000000000000000000:0",
      "/output/0000000000000000000000000000000000000000000000000000000000000000:0",
    );
  }

  #[test]
  fn search_for_inscription_id_returns_inscription() {
    TestServer::new().assert_redirect(
      "/search/0000000000000000000000000000000000000000000000000000000000000000i0",
      "/inscription/0000000000000000000000000000000000000000000000000000000000000000i0",
    );
  }

  #[test]
  fn search_by_path_returns_rune() {
    TestServer::new().assert_redirect("/search/ABCD", "/rune/ABCD");
  }

  #[test]
  fn search_by_path_returns_spaced_rune() {
    TestServer::new().assert_redirect("/search/AB•CD", "/rune/AB•CD");
  }

  #[test]
  fn search_by_rune_id_returns_rune() {
    let server = TestServer::builder()
      .chain(Chain::Regtest)
      .index_runes()
      .build();

    server.mine_blocks(1);

    let rune = Rune(RUNE);

    server.assert_response_regex(format!("/rune/{rune}"), StatusCode::NOT_FOUND, ".*");

    server.etch(
      Runestone {
        edicts: vec![Edict {
          id: RuneId::default(),
          amount: u128::MAX,
          output: 0,
        }],
        etching: Some(Etching {
          rune: Some(rune),
          ..default()
        }),
        ..default()
      },
      1,
      None,
    );

    server.mine_blocks(1);

    server.assert_redirect("/search/8:1", "/rune/AAAAAAAAAAAAA");
    server.assert_redirect("/search?query=8:1", "/rune/AAAAAAAAAAAAA");

    server.assert_response_regex(
      "/search/100000000000000000000:200000000000000000",
      StatusCode::BAD_REQUEST,
      ".*",
    );
  }

  #[test]
  fn search_by_satpoint_returns_sat() {
    let server = TestServer::builder()
      .chain(Chain::Regtest)
      .index_sats()
      .build();

    let txid = server.mine_blocks(1)[0].txdata[0].compute_txid();

    server.assert_redirect(
      &format!("/search/{txid}:0:0"),
      &format!("/satpoint/{txid}:0:0"),
    );

    server.assert_redirect(
      &format!("/search?query={txid}:0:0"),
      &format!("/satpoint/{txid}:0:0"),
    );

    server.assert_redirect(
      &format!("/satpoint/{txid}:0:0"),
      &format!("/sat/{}", 50 * COIN_VALUE),
    );

    server.assert_response_regex("/search/1:2:3", StatusCode::BAD_REQUEST, ".*");
  }

  #[test]
  fn satpoint_returns_sat_in_multiple_ranges() {
    let server = TestServer::builder()
      .chain(Chain::Regtest)
      .index_sats()
      .build();

    server.mine_blocks(1);

    let split = TransactionTemplate {
      inputs: &[(1, 0, 0, Default::default())],
      outputs: 2,
      fee: 0,
      ..default()
    };

    server.core.broadcast_tx(split);

    server.mine_blocks(1);

    let merge = TransactionTemplate {
      inputs: &[(2, 0, 0, Default::default()), (2, 1, 0, Default::default())],
      fee: 0,
      ..default()
    };

    let txid = server.core.broadcast_tx(merge);

    server.mine_blocks(1);

    server.assert_redirect(
      &format!("/satpoint/{txid}:0:0"),
      &format!("/sat/{}", 100 * COIN_VALUE),
    );

    server.assert_redirect(
      &format!("/satpoint/{txid}:0:{}", 50 * COIN_VALUE),
      &format!("/sat/{}", 50 * COIN_VALUE),
    );

    server.assert_redirect(
      &format!("/satpoint/{txid}:0:{}", 50 * COIN_VALUE - 1),
      &format!("/sat/{}", 150 * COIN_VALUE - 1),
    );
  }

  #[test]
  fn fallback() {
    let server = TestServer::new();

    server.assert_redirect("/0", "/inscription/0");
    server.assert_redirect("/0/", "/inscription/0");
    server.assert_redirect("/0//", "/inscription/0");
    server.assert_redirect(
      "/521f8eccffa4c41a3a7728dd012ea5a4a02feed81f41159231251ecf1e5c79dai0",
      "/inscription/521f8eccffa4c41a3a7728dd012ea5a4a02feed81f41159231251ecf1e5c79dai0",
    );
    server.assert_redirect("/-1", "/inscription/-1");
    server.assert_redirect("/FOO", "/rune/FOO");
    server.assert_redirect("/FO.O", "/rune/FO.O");
    server.assert_redirect("/FO•O", "/rune/FO•O");
    server.assert_redirect("/0:0", "/rune/0:0");
    server.assert_redirect(
      "/4a5e1e4baab89f3a32518a88c31bc87f618f76673e2cc77ab2127b7afdeda33b:0",
      "/output/4a5e1e4baab89f3a32518a88c31bc87f618f76673e2cc77ab2127b7afdeda33b:0",
    );
    server.assert_redirect(
      "/4a5e1e4baab89f3a32518a88c31bc87f618f76673e2cc77ab2127b7afdeda33b:0:0",
      "/satpoint/4a5e1e4baab89f3a32518a88c31bc87f618f76673e2cc77ab2127b7afdeda33b:0:0",
    );
    server.assert_redirect(
      "/000000000019d6689c085ae165831e934ff763ae46a2a6c172b3f1b60a8ce26f",
      "/block/000000000019d6689c085ae165831e934ff763ae46a2a6c172b3f1b60a8ce26f",
    );
    server.assert_redirect(
      "/000000000000000000000000000000000000000000000000000000000000000f",
      "/tx/000000000000000000000000000000000000000000000000000000000000000f",
    );
    server.assert_redirect(
      "/bc1p5d7rjq7g6rdk2yhzks9smlaqtedr4dekq08ge8ztwac72sfr9rusxg3297",
      "/address/bc1p5d7rjq7g6rdk2yhzks9smlaqtedr4dekq08ge8ztwac72sfr9rusxg3297",
    );
    server.assert_redirect(
      "/bc1qar0srrr7xfkvy5l643lydnw9re59gtzzwf5mdq",
      "/address/bc1qar0srrr7xfkvy5l643lydnw9re59gtzzwf5mdq",
    );
    server.assert_redirect(
      "/1BvBMSEYstWetqTFn5Au4m4GFg7xJaNVN2",
      "/address/1BvBMSEYstWetqTFn5Au4m4GFg7xJaNVN2",
    );

    server.assert_response_regex("/hello", StatusCode::NOT_FOUND, "");

    server.assert_response_regex(
      "/%C3%28",
      StatusCode::BAD_REQUEST,
      "invalid utf-8 sequence of 1 bytes from index 0",
    );
  }

  #[test]
  fn runes_can_be_queried_by_rune_id() {
    let server = TestServer::builder()
      .chain(Chain::Regtest)
      .index_runes()
      .build();

    server.mine_blocks(1);

    let rune = Rune(RUNE);

    server.assert_response_regex("/rune/9:1", StatusCode::NOT_FOUND, ".*");

    server.etch(
      Runestone {
        edicts: vec![Edict {
          id: RuneId::default(),
          amount: u128::MAX,
          output: 0,
        }],
        etching: Some(Etching {
          rune: Some(rune),
          ..default()
        }),
        ..default()
      },
      1,
      None,
    );

    server.mine_blocks(1);

    server.assert_response_regex(
      "/rune/8:1",
      StatusCode::OK,
      ".*<title>Rune AAAAAAAAAAAAA</title>.*",
    );
  }

  #[test]
  fn runes_can_be_queried_by_rune_number() {
    let server = TestServer::builder()
      .chain(Chain::Regtest)
      .index_runes()
      .build();

    server.mine_blocks(1);

    server.assert_response_regex("/rune/0", StatusCode::NOT_FOUND, ".*");

    for i in 0..10 {
      let rune = Rune(RUNE + i);
      server.etch(
        Runestone {
          edicts: vec![Edict {
            id: RuneId::default(),
            amount: u128::MAX,
            output: 0,
          }],
          etching: Some(Etching {
            rune: Some(rune),
            ..default()
          }),
          ..default()
        },
        1,
        None,
      );

      server.mine_blocks(1);
    }

    server.assert_response_regex(
      "/rune/0",
      StatusCode::OK,
      ".*<title>Rune AAAAAAAAAAAAA</title>.*",
    );

    for i in 1..6 {
      server.assert_response_regex(
        format!("/rune/{}", i),
        StatusCode::OK,
        ".*<title>Rune AAAAAAAAAAAA.*</title>.*",
      );
    }

    server.assert_response_regex(
      "/rune/9",
      StatusCode::OK,
      ".*<title>Rune AAAAAAAAAAAAJ</title>.*",
    );
  }

  #[test]
  fn rune_not_etched_shows_unlock_height() {
    let server = TestServer::builder()
      .chain(Chain::Regtest)
      .index_runes()
      .build();

    server.mine_blocks(1);

    server.assert_html_status(
      "/rune/A",
      StatusCode::NOT_FOUND,
      RuneNotFoundHtml {
        rune: Rune(0),
        unlock_height: Some(Height(209999)),
      },
    );
  }

  #[test]
  fn reserved_rune_not_etched_shows_reserved_status() {
    let server = TestServer::builder()
      .chain(Chain::Regtest)
      .index_runes()
      .build();

    server.mine_blocks(1);

    server.assert_html_status(
      format!("/rune/{}", Rune(Rune::RESERVED)),
      StatusCode::NOT_FOUND,
      RuneNotFoundHtml {
        rune: Rune(Rune::RESERVED),
        unlock_height: None,
      },
    );
  }

  #[test]
  fn runes_are_displayed_on_runes_page() {
    let server = TestServer::builder()
      .chain(Chain::Regtest)
      .index_runes()
      .build();

    server.mine_blocks(1);

    server.assert_html(
      "/runes",
      RunesHtml {
        entries: Vec::new(),
        more: false,
        prev: None,
        next: None,
      },
    );

    let (txid, id) = server.etch(
      Runestone {
        edicts: vec![Edict {
          id: RuneId::default(),
          amount: u128::MAX,
          output: 0,
        }],
        etching: Some(Etching {
          rune: Some(Rune(RUNE)),
          symbol: Some('%'),
          premine: Some(u128::MAX),
          ..default()
        }),
        ..default()
      },
      1,
      Default::default(),
    );

    pretty_assert_eq!(
      server.index.runes().unwrap(),
      [(
        id,
        RuneEntry {
          block: id.block,
          etching: txid,
          spaced_rune: SpacedRune {
            rune: Rune(RUNE),
            spacers: 0
          },
          premine: u128::MAX,
          timestamp: id.block,
          symbol: Some('%'),
          ..default()
        }
      )]
    );

    assert_eq!(
      server.index.get_rune_balances().unwrap(),
      [(OutPoint { txid, vout: 0 }, vec![(id, u128::MAX)])]
    );

    server.assert_html(
      "/runes",
      RunesHtml {
        entries: vec![(
          RuneId::default(),
          RuneEntry {
            spaced_rune: SpacedRune {
              rune: Rune(RUNE),
              spacers: 0,
            },
            ..default()
          },
        )],
        more: false,
        prev: None,
        next: None,
      },
    );
  }

  #[test]
  fn runes_are_displayed_on_rune_page() {
    let server = TestServer::builder()
      .chain(Chain::Regtest)
      .index_runes()
      .build();

    server.mine_blocks(1);

    let rune = Rune(RUNE);

    server.assert_response_regex(format!("/rune/{rune}"), StatusCode::NOT_FOUND, ".*");

    let (txid, id) = server.etch(
      Runestone {
        edicts: vec![Edict {
          id: RuneId::default(),
          amount: u128::MAX,
          output: 0,
        }],
        etching: Some(Etching {
          rune: Some(rune),
          symbol: Some('%'),
          premine: Some(u128::MAX),
          turbo: true,
          ..default()
        }),
        ..default()
      },
      1,
      Some(
        Inscription {
          content_type: Some("text/plain".into()),
          body: Some("hello".into()),
          rune: Some(rune.commitment()),
          ..default()
        }
        .to_witness(),
      ),
    );

    let entry = RuneEntry {
      block: id.block,
      etching: txid,
      spaced_rune: SpacedRune { rune, spacers: 0 },
      premine: u128::MAX,
      symbol: Some('%'),
      timestamp: id.block,
      turbo: true,
      ..default()
    };

    assert_eq!(server.index.runes().unwrap(), [(id, entry)]);

    assert_eq!(
      server.index.get_rune_balances().unwrap(),
      [(OutPoint { txid, vout: 0 }, vec![(id, u128::MAX)])]
    );

    let parent = InscriptionId { txid, index: 0 };

    server.assert_html(
      format!("/rune/{rune}"),
      RuneHtml {
        id,
        entry,
        mintable: false,
        parent: Some(parent),
      },
    );

    server.assert_response_regex(
      format!("/inscription/{parent}"),
      StatusCode::OK,
      ".*
<dl>
  <dt>rune</dt>
  <dd><a href=/rune/AAAAAAAAAAAAA>AAAAAAAAAAAAA</a></dd>
  .*
</dl>
.*",
    );
  }

  #[test]
  fn etched_runes_are_displayed_on_block_page() {
    let server = TestServer::builder()
      .chain(Chain::Regtest)
      .index_runes()
      .build();

    server.mine_blocks(1);

    let rune0 = Rune(RUNE);

    let (_txid, id) = server.etch(
      Runestone {
        edicts: vec![Edict {
          id: RuneId::default(),
          amount: u128::MAX,
          output: 0,
        }],
        etching: Some(Etching {
          rune: Some(rune0),
          ..default()
        }),
        ..default()
      },
      1,
      None,
    );

    assert_eq!(
      server.index.get_runes_in_block(id.block - 1).unwrap().len(),
      0
    );
    assert_eq!(server.index.get_runes_in_block(id.block).unwrap().len(), 1);
    assert_eq!(
      server.index.get_runes_in_block(id.block + 1).unwrap().len(),
      0
    );

    server.assert_response_regex(
      format!("/block/{}", id.block),
      StatusCode::OK,
      format!(".*<h2>1 Rune</h2>.*<li><a href=/rune/{rune0}>{rune0}</a></li>.*"),
    );
  }

  #[test]
  fn runes_are_spaced() {
    let server = TestServer::builder()
      .chain(Chain::Regtest)
      .index_runes()
      .build();

    server.mine_blocks(1);

    let rune = Rune(RUNE);

    server.assert_response_regex(format!("/rune/{rune}"), StatusCode::NOT_FOUND, ".*");

    let (txid, id) = server.etch(
      Runestone {
        edicts: vec![Edict {
          id: RuneId::default(),
          amount: u128::MAX,
          output: 0,
        }],
        etching: Some(Etching {
          rune: Some(rune),
          symbol: Some('%'),
          spacers: Some(1),
          premine: Some(u128::MAX),
          ..default()
        }),
        ..default()
      },
      1,
      Some(
        Inscription {
          content_type: Some("text/plain".into()),
          body: Some("hello".into()),
          rune: Some(rune.commitment()),
          ..default()
        }
        .to_witness(),
      ),
    );

    pretty_assert_eq!(
      server.index.runes().unwrap(),
      [(
        id,
        RuneEntry {
          block: id.block,
          etching: txid,
          spaced_rune: SpacedRune { rune, spacers: 1 },
          premine: u128::MAX,
          symbol: Some('%'),
          timestamp: id.block,
          ..default()
        }
      )]
    );

    assert_eq!(
      server.index.get_rune_balances().unwrap(),
      [(OutPoint { txid, vout: 0 }, vec![(id, u128::MAX)])]
    );

    server.assert_response_regex(
      format!("/rune/{rune}"),
      StatusCode::OK,
      r".*<title>Rune A•AAAAAAAAAAAA</title>.*<h1>A•AAAAAAAAAAAA</h1>.*",
    );

    server.assert_response_regex(
      format!("/inscription/{txid}i0"),
      StatusCode::OK,
      ".*<dt>rune</dt>.*<dd><a href=/rune/A•AAAAAAAAAAAA>A•AAAAAAAAAAAA</a></dd>.*",
    );

    server.assert_response_regex(
      "/runes",
      StatusCode::OK,
      ".*<li><a href=/rune/A•AAAAAAAAAAAA>A•AAAAAAAAAAAA</a></li>.*",
    );

    server.assert_response_regex(
      format!("/tx/{txid}"),
      StatusCode::OK,
      ".*
  <dt>etching</dt>
  <dd><a href=/rune/A•AAAAAAAAAAAA>A•AAAAAAAAAAAA</a></dd>
.*",
    );

    server.assert_response_regex(
      format!("/output/{txid}:0"),
      StatusCode::OK,
      ".*<tr>
        <td><a href=/rune/A•AAAAAAAAAAAA>A•AAAAAAAAAAAA</a></td>
        <td>340282366920938463463374607431768211455\u{A0}%</td>
      </tr>.*",
    );
  }

  #[test]
  fn transactions_link_to_etching() {
    let server = TestServer::builder()
      .chain(Chain::Regtest)
      .index_runes()
      .build();

    server.mine_blocks(1);

    server.assert_response_regex(
      "/runes",
      StatusCode::OK,
      ".*<title>Runes</title>.*<h1>Runes</h1>\n<ul>\n</ul>.*",
    );

    let (txid, id) = server.etch(
      Runestone {
        edicts: vec![Edict {
          id: RuneId::default(),
          amount: u128::MAX,
          output: 0,
        }],
        etching: Some(Etching {
          rune: Some(Rune(RUNE)),
          premine: Some(u128::MAX),
          ..default()
        }),
        ..default()
      },
      1,
      None,
    );

    pretty_assert_eq!(
      server.index.runes().unwrap(),
      [(
        id,
        RuneEntry {
          block: id.block,
          etching: txid,
          spaced_rune: SpacedRune {
            rune: Rune(RUNE),
            spacers: 0
          },
          premine: u128::MAX,
          timestamp: id.block,
          ..default()
        }
      )]
    );

    pretty_assert_eq!(
      server.index.get_rune_balances().unwrap(),
      [(OutPoint { txid, vout: 0 }, vec![(id, u128::MAX)])]
    );

    server.assert_response_regex(
      format!("/tx/{txid}"),
      StatusCode::OK,
      ".*
  <dt>etching</dt>
  <dd><a href=/rune/AAAAAAAAAAAAA>AAAAAAAAAAAAA</a></dd>
.*",
    );
  }

  #[test]
  fn runes_are_displayed_on_output_page() {
    let server = TestServer::builder()
      .chain(Chain::Regtest)
      .index_runes()
      .build();

    server.mine_blocks(1);

    let rune = Rune(RUNE);

    server.assert_response_regex(format!("/rune/{rune}"), StatusCode::NOT_FOUND, ".*");

    let (txid, id) = server.etch(
      Runestone {
        edicts: vec![Edict {
          id: RuneId::default(),
          amount: u128::MAX,
          output: 0,
        }],
        etching: Some(Etching {
          divisibility: Some(1),
          rune: Some(rune),
          premine: Some(u128::MAX),
          ..default()
        }),
        ..default()
      },
      1,
      None,
    );

    pretty_assert_eq!(
      server.index.runes().unwrap(),
      [(
        id,
        RuneEntry {
          block: id.block,
          divisibility: 1,
          etching: txid,
          spaced_rune: SpacedRune { rune, spacers: 0 },
          premine: u128::MAX,
          timestamp: id.block,
          ..default()
        }
      )]
    );

    let output = OutPoint { txid, vout: 0 };

    assert_eq!(
      server.index.get_rune_balances().unwrap(),
      [(output, vec![(id, u128::MAX)])]
    );

    server.assert_response_regex(
      format!("/output/{output}"),
      StatusCode::OK,
      format!(
        ".*<title>Output {output}</title>.*<h1>Output <span class=monospace>{output}</span></h1>.*
  <dt>runes</dt>
  <dd>
    <table>
      <tr>
        <th>rune</th>
        <th>balance</th>
      </tr>
      <tr>
        <td><a href=/rune/AAAAAAAAAAAAA>AAAAAAAAAAAAA</a></td>
        <td>34028236692093846346337460743176821145.5\u{A0}¤</td>
      </tr>
    </table>
  </dd>
.*"
      ),
    );

    let address = default_address(Chain::Regtest);

    pretty_assert_eq!(
      server.get_json::<api::Output>(format!("/output/{output}")),
      api::Output {
        value: 5000000000,
        script_pubkey: address.script_pubkey(),
        address: Some(uncheck(&address)),
        transaction: txid,
        sat_ranges: None,
        indexed: true,
        inscriptions: Some(Vec::new()),
        outpoint: output,
        runes: Some(
          vec![(
            SpacedRune {
              rune: Rune(RUNE),
              spacers: 0
            },
            Pile {
              amount: 340282366920938463463374607431768211455,
              divisibility: 1,
              symbol: None,
            }
          )]
          .into_iter()
          .collect()
        ),
        spent: false,
      }
    );
  }

  #[test]
  fn http_to_https_redirect_with_path() {
    TestServer::builder()
      .redirect_http_to_https()
      .https()
      .build()
      .assert_redirect(
        "/sat/0",
        &format!("https://{}/sat/0", System::host_name().unwrap()),
      );
  }

  #[test]
  fn http_to_https_redirect_with_empty() {
    TestServer::builder()
      .redirect_http_to_https()
      .https()
      .build()
      .assert_redirect("/", &format!("https://{}/", System::host_name().unwrap()));
  }

  #[test]
  fn status() {
    let server = TestServer::builder().chain(Chain::Regtest).build();

    server.mine_blocks(3);

    server.core.broadcast_tx(TransactionTemplate {
      inputs: &[(
        1,
        0,
        0,
        inscription("text/plain;charset=utf-8", "hello").to_witness(),
      )],
      ..default()
    });

    server.core.broadcast_tx(TransactionTemplate {
      inputs: &[(
        2,
        0,
        0,
        inscription("text/plain;charset=utf-8", "hello").to_witness(),
      )],
      ..default()
    });

    server.core.broadcast_tx(TransactionTemplate {
      inputs: &[(
        3,
        0,
        0,
        Inscription {
          content_type: None,
          body: Some("hello".as_bytes().into()),
          ..default()
        }
        .to_witness(),
      )],
      ..default()
    });

    server.mine_blocks(1);

    server.assert_response_regex(
      "/status",
      StatusCode::OK,
      ".*<h1>Status</h1>
<dl>
  <dt>chain</dt>
  <dd>regtest</dd>
  <dt>height</dt>
  <dd><a href=/block/4>4</a></dd>
  <dt>inscriptions</dt>
  <dd><a href=/inscriptions>3</a></dd>
  <dt>blessed inscriptions</dt>
  <dd>3</dd>
  <dt>cursed inscriptions</dt>
  <dd>0</dd>
  <dt>runes</dt>
  <dd><a href=/runes>0</a></dd>
  <dt>lost sats</dt>
  <dd>.*</dd>
  <dt>started</dt>
  <dd>.*</dd>
  <dt>uptime</dt>
  <dd>.*</dd>
  <dt>minimum rune for next block</dt>
  <dd>.*</dd>
  <dt>version</dt>
  <dd>.*</dd>
  <dt>unrecoverably reorged</dt>
  <dd>false</dd>
  <dt>address index</dt>
  <dd>false</dd>
  <dt>inscription index</dt>
  <dd>true</dd>
  <dt>rune index</dt>
  <dd>false</dd>
  <dt>sat index</dt>
  <dd>false</dd>
  <dt>transaction index</dt>
  <dd>false</dd>
  <dt>json api</dt>
  <dd>true</dd>
  <dt>git branch</dt>
  <dd>.*</dd>
  <dt>git commit</dt>
  <dd>
    <a class=collapse href=https://github.com/ordinals/ord/commit/[[:xdigit:]]{40}>
      [[:xdigit:]]{40}
    </a>
  </dd>
</dl>
.*",
    );
  }

  #[test]
  fn block_count_endpoint() {
    let test_server = TestServer::new();

    let response = test_server.get("/blockcount");

    assert_eq!(response.status(), StatusCode::OK);
    assert_eq!(response.text().unwrap(), "1");

    test_server.mine_blocks(1);

    let response = test_server.get("/blockcount");

    assert_eq!(response.status(), StatusCode::OK);
    assert_eq!(response.text().unwrap(), "2");
  }

  #[test]
  fn block_height_endpoint() {
    let test_server = TestServer::new();

    let response = test_server.get("/blockheight");

    assert_eq!(response.status(), StatusCode::OK);
    assert_eq!(response.text().unwrap(), "0");

    test_server.mine_blocks(2);

    let response = test_server.get("/blockheight");

    assert_eq!(response.status(), StatusCode::OK);
    assert_eq!(response.text().unwrap(), "2");
  }

  #[test]
  fn block_hash_endpoint() {
    let test_server = TestServer::new();

    let response = test_server.get("/blockhash");

    assert_eq!(response.status(), StatusCode::OK);
    assert_eq!(
      response.text().unwrap(),
      "000000000019d6689c085ae165831e934ff763ae46a2a6c172b3f1b60a8ce26f"
    );
  }

  #[test]
  fn block_hash_from_height_endpoint() {
    let test_server = TestServer::new();

    let response = test_server.get("/blockhash/0");

    assert_eq!(response.status(), StatusCode::OK);
    assert_eq!(
      response.text().unwrap(),
      "000000000019d6689c085ae165831e934ff763ae46a2a6c172b3f1b60a8ce26f"
    );
  }

  #[test]
  fn block_time_endpoint() {
    let test_server = TestServer::new();

    let response = test_server.get("/blocktime");

    assert_eq!(response.status(), StatusCode::OK);
    assert_eq!(response.text().unwrap(), "1231006505");
  }

  #[test]
  fn sat_number() {
    TestServer::new().assert_response_regex("/sat/0", StatusCode::OK, ".*<h1>Sat 0</h1>.*");
  }

  #[test]
  fn sat_decimal() {
    TestServer::new().assert_response_regex("/sat/0.0", StatusCode::OK, ".*<h1>Sat 0</h1>.*");
  }

  #[test]
  fn sat_degree() {
    TestServer::new().assert_response_regex("/sat/0°0′0″0‴", StatusCode::OK, ".*<h1>Sat 0</h1>.*");
  }

  #[test]
  fn sat_name() {
    TestServer::new().assert_response_regex(
      "/sat/nvtdijuwxlp",
      StatusCode::OK,
      ".*<h1>Sat 0</h1>.*",
    );
  }

  #[test]
  fn sat() {
    TestServer::new().assert_response_regex(
      "/sat/0",
      StatusCode::OK,
      ".*<title>Sat 0</title>.*<h1>Sat 0</h1>.*",
    );
  }

  #[test]
  fn block() {
    TestServer::new().assert_response_regex(
      "/block/0",
      StatusCode::OK,
      ".*<title>Block 0</title>.*<h1>Block 0</h1>.*",
    );
  }

  #[test]
  fn sat_out_of_range() {
    TestServer::new().assert_response(
      "/sat/2099999997690000",
      StatusCode::BAD_REQUEST,
      "Invalid URL: failed to parse sat `2099999997690000`: invalid integer range",
    );
  }

  #[test]
  fn invalid_outpoint_hash_returns_400() {
    TestServer::new().assert_response(
      "/output/foo:0",
      StatusCode::BAD_REQUEST,
      "Invalid URL: error parsing TXID",
    );
  }

  #[test]
  fn output_with_sat_index() {
    let txid = "4a5e1e4baab89f3a32518a88c31bc87f618f76673e2cc77ab2127b7afdeda33b";
    TestServer::builder()
      .index_sats()
      .build()
      .assert_response_regex(
        format!("/output/{txid}:0"),
        StatusCode::OK,
        format!(
          ".*<title>Output {txid}:0</title>.*<h1>Output <span class=monospace>{txid}:0</span></h1>
<dl>
  <dt>value</dt><dd>5000000000</dd>
  <dt>script pubkey</dt><dd class=monospace>OP_PUSHBYTES_65 [[:xdigit:]]{{130}} OP_CHECKSIG</dd>
  <dt>transaction</dt><dd><a class=collapse href=/tx/{txid}>{txid}</a></dd>
  <dt>spent</dt><dd>false</dd>
</dl>
<h2>1 Sat Range</h2>
<ul class=monospace>
  <li><a href=/sat/0 class=mythic>0</a>-<a href=/sat/4999999999 class=common>4999999999</a> \\(5000000000 sats\\)</li>
</ul>.*"
        ),
      );
  }

  #[test]
  fn output_without_sat_index() {
    let txid = "4a5e1e4baab89f3a32518a88c31bc87f618f76673e2cc77ab2127b7afdeda33b";
    TestServer::new().assert_response_regex(
      format!("/output/{txid}:0"),
      StatusCode::OK,
      format!(
        ".*<title>Output {txid}:0</title>.*<h1>Output <span class=monospace>{txid}:0</span></h1>
<dl>
  <dt>value</dt><dd>5000000000</dd>
  <dt>script pubkey</dt><dd class=monospace>OP_PUSHBYTES_65 [[:xdigit:]]{{130}} OP_CHECKSIG</dd>
  <dt>transaction</dt><dd><a class=collapse href=/tx/{txid}>{txid}</a></dd>
  <dt>spent</dt><dd>false</dd>
</dl>.*"
      ),
    );
  }

  #[test]
  fn null_output_receives_lost_sats() {
    let server = TestServer::builder().index_sats().build();

    server.mine_blocks_with_subsidy(1, 0);

    let txid = "0000000000000000000000000000000000000000000000000000000000000000";

    server.assert_response_regex(
      format!("/output/{txid}:4294967295"),
      StatusCode::OK,
      format!(
        ".*<title>Output {txid}:4294967295</title>.*<h1>Output <span class=monospace>{txid}:4294967295</span></h1>
<dl>
  <dt>value</dt><dd>5000000000</dd>
  <dt>script pubkey</dt><dd class=monospace></dd>
  <dt>transaction</dt><dd><a class=collapse href=/tx/{txid}>{txid}</a></dd>
  <dt>spent</dt><dd>false</dd>
</dl>
<h2>1 Sat Range</h2>
<ul class=monospace>
  <li><a href=/sat/5000000000 class=uncommon>5000000000</a>-<a href=/sat/9999999999 class=common>9999999999</a> \\(5000000000 sats\\)</li>
</ul>.*"
      ),
    );
  }

  #[test]
  fn unbound_output_receives_unbound_inscriptions() {
    let server = TestServer::builder()
      .chain(Chain::Regtest)
      .index_sats()
      .build();

    server.mine_blocks(1);

    server.core.broadcast_tx(TransactionTemplate {
      inputs: &[(1, 0, 0, Default::default())],
      fee: 50 * 100_000_000,
      ..default()
    });

    server.mine_blocks(1);

    let txid = server.core.broadcast_tx(TransactionTemplate {
      inputs: &[(
        2,
        1,
        0,
        inscription("text/plain;charset=utf-8", "hello").to_witness(),
      )],
      ..default()
    });

    server.mine_blocks(1);

    let inscription_id = InscriptionId { txid, index: 0 };

    server.assert_response_regex(
      format!("/inscription/{}", inscription_id),
      StatusCode::OK,
      format!(
        ".*<dl>
  <dt>id</dt>
  <dd class=collapse>{inscription_id}</dd>.*<dt>output</dt>
  <dd><a class=collapse href=/output/0000000000000000000000000000000000000000000000000000000000000000:0>0000000000000000000000000000000000000000000000000000000000000000:0</a></dd>.*"
      ),
    );

    server.assert_response_regex(
      "/output/0000000000000000000000000000000000000000000000000000000000000000:0",
      StatusCode::OK,
      ".*<h1>Output <span class=monospace>0000000000000000000000000000000000000000000000000000000000000000:0</span></h1>
<dl>
  <dt>inscriptions</dt>
  <dd class=thumbnails>
    <a href=/inscription/.*><iframe sandbox=allow-scripts scrolling=no loading=lazy src=/preview/.*></iframe></a>
  </dd>.*",
    );
  }

  #[test]
  fn unbound_output_returns_200() {
    TestServer::new().assert_response_regex(
      "/output/0000000000000000000000000000000000000000000000000000000000000000:0",
      StatusCode::OK,
      ".*",
    );
  }

  #[test]
  fn invalid_output_returns_400() {
    TestServer::new().assert_response(
      "/output/foo:0",
      StatusCode::BAD_REQUEST,
      "Invalid URL: error parsing TXID",
    );
  }

  #[test]
  fn home() {
    let server = TestServer::builder().chain(Chain::Regtest).build();

    server.mine_blocks(1);

    let mut ids = Vec::new();

    for i in 0..101 {
      let txid = server.core.broadcast_tx(TransactionTemplate {
        inputs: &[(i + 1, 0, 0, inscription("image/png", "hello").to_witness())],
        ..default()
      });
      ids.push(InscriptionId { txid, index: 0 });
      server.mine_blocks(1);
    }

    server.core.broadcast_tx(TransactionTemplate {
      inputs: &[(102, 0, 0, inscription("text/plain", "{}").to_witness())],
      ..default()
    });

    server.mine_blocks(1);

    server.assert_response_regex(
      "/",
      StatusCode::OK,
      format!(
        r".*<title>Ordinals</title>.*
<h1>Latest Inscriptions</h1>
<div class=thumbnails>
  <a href=/inscription/{}>.*</a>
  (<a href=/inscription/[[:xdigit:]]{{64}}i0>.*</a>\s*){{99}}
</div>
.*
",
        ids[100]
      ),
    );
  }

  #[test]
  fn blocks() {
    let test_server = TestServer::new();

    test_server.mine_blocks(1);

    test_server.assert_response_regex(
      "/blocks",
      StatusCode::OK,
      ".*<title>Blocks</title>.*
<h1>Blocks</h1>
<div class=block>
  <h2><a href=/block/1>Block 1</a></h2>
  <div class=thumbnails>
  </div>
</div>
<div class=block>
  <h2><a href=/block/0>Block 0</a></h2>
  <div class=thumbnails>
  </div>
</div>
</ol>.*",
    );
  }

  #[test]
  fn nav_displays_chain() {
    TestServer::builder()
      .chain(Chain::Regtest)
      .build()
      .assert_response_regex(
        "/",
        StatusCode::OK,
        ".*<a href=/ title=home>Ordinals<sup>regtest</sup></a>.*",
      );
  }

  #[test]
  fn blocks_block_limit() {
    let test_server = TestServer::new();

    test_server.mine_blocks(101);

    test_server.assert_response_regex(
      "/blocks",
      StatusCode::OK,
      ".*<ol start=96 reversed class=block-list>\n(  <li><a class=collapse href=/block/[[:xdigit:]]{64}>[[:xdigit:]]{64}</a></li>\n){95}</ol>.*"
    );
  }

  #[test]
  fn block_not_found() {
    TestServer::new().assert_response(
      "/block/467a86f0642b1d284376d13a98ef58310caa49502b0f9a560ee222e0a122fe16",
      StatusCode::NOT_FOUND,
      "block 467a86f0642b1d284376d13a98ef58310caa49502b0f9a560ee222e0a122fe16 not found",
    );
  }

  #[test]
  fn unmined_sat() {
    TestServer::new().assert_response_regex(
      "/sat/0",
      StatusCode::OK,
      ".*<dt>timestamp</dt><dd><time>2009-01-03 18:15:05 UTC</time></dd>.*",
    );
  }

  #[test]
  fn mined_sat() {
    TestServer::new().assert_response_regex(
      "/sat/5000000000",
      StatusCode::OK,
      ".*<dt>timestamp</dt><dd><time>.*</time> \\(expected\\)</dd>.*",
    );
  }

  #[test]
  fn static_asset() {
    TestServer::new().assert_response_regex(
      "/static/index.css",
      StatusCode::OK,
      r".*\.rare \{
  background-color: var\(--rare\);
}.*",
    );
  }

  #[test]
  fn favicon() {
    TestServer::new().assert_response_regex("/favicon.ico", StatusCode::OK, r".*");
  }

  #[test]
  fn clock_updates() {
    let test_server = TestServer::new();
    test_server.assert_response_regex("/clock", StatusCode::OK, ".*<text.*>0</text>.*");
    test_server.mine_blocks(1);
    test_server.assert_response_regex("/clock", StatusCode::OK, ".*<text.*>1</text>.*");
  }

  #[test]
  fn block_by_hash() {
    let test_server = TestServer::new();

    test_server.mine_blocks(1);
    let transaction = TransactionTemplate {
      inputs: &[(1, 0, 0, Default::default())],
      fee: 0,
      ..default()
    };
    test_server.core.broadcast_tx(transaction);
    let block_hash = test_server.mine_blocks(1)[0].block_hash();

    test_server.assert_response_regex(
      format!("/block/{block_hash}"),
      StatusCode::OK,
      ".*<h1>Block 2</h1>.*",
    );
  }

  #[test]
  fn block_by_height() {
    let test_server = TestServer::new();

    test_server.assert_response_regex("/block/0", StatusCode::OK, ".*<h1>Block 0</h1>.*");
  }

  #[test]
  fn transaction() {
    let test_server = TestServer::new();

    let coinbase_tx = test_server.mine_blocks(1)[0].txdata[0].clone();
    let txid = coinbase_tx.compute_txid();

    test_server.assert_response_regex(
      format!("/tx/{txid}"),
      StatusCode::OK,
      format!(
        ".*<title>Transaction {txid}</title>.*<h1>Transaction <span class=monospace>{txid}</span></h1>
<dl>
</dl>
<h2>1 Input</h2>
<ul>
  <li><a class=collapse href=/output/0000000000000000000000000000000000000000000000000000000000000000:4294967295>0000000000000000000000000000000000000000000000000000000000000000:4294967295</a></li>
</ul>
<h2>1 Output</h2>
<ul class=monospace>
  <li>
    <a href=/output/{txid}:0 class=collapse>
      {txid}:0
    </a>
    <dl>
      <dt>value</dt><dd>5000000000</dd>
      <dt>script pubkey</dt><dd class=monospace>.*</dd>
    </dl>
  </li>
</ul>.*"
      ),
    );
  }

  #[test]
  fn detect_unrecoverable_reorg() {
    let test_server = TestServer::new();

    test_server.mine_blocks(21);

    test_server.assert_response_regex(
      "/status",
      StatusCode::OK,
      ".*<dt>unrecoverably reorged</dt>\n  <dd>false</dd>.*",
    );

    for _ in 0..15 {
      test_server.core.invalidate_tip();
    }

    test_server.core.mine_blocks(21);

    test_server.assert_response_regex(
      "/status",
      StatusCode::OK,
      ".*<dt>unrecoverably reorged</dt>\n  <dd>true</dd>.*",
    );
  }

  #[test]
  fn rare_with_sat_index() {
    TestServer::builder().index_sats().build().assert_response(
      "/rare.txt",
      StatusCode::OK,
      "sat\tsatpoint
0\t4a5e1e4baab89f3a32518a88c31bc87f618f76673e2cc77ab2127b7afdeda33b:0:0
",
    );
  }

  #[test]
  fn rare_without_sat_index() {
    TestServer::new().assert_response(
      "/rare.txt",
      StatusCode::OK,
      "sat\tsatpoint
",
    );
  }

  #[test]
  fn show_rare_txt_in_header_with_sat_index() {
    TestServer::builder()
      .index_sats()
      .build()
      .assert_response_regex(
        "/",
        StatusCode::OK,
        ".*
      <a href=/clock title=clock>.*</a>
      <a href=/rare.txt title=rare>.*</a>.*",
      );
  }

  #[test]
  fn rare_sat_location() {
    TestServer::builder()
      .index_sats()
      .build()
      .assert_response_regex(
        "/sat/0",
        StatusCode::OK,
        ".*>4a5e1e4baab89f3a32518a88c31bc87f618f76673e2cc77ab2127b7afdeda33b:0:0<.*",
      );
  }

  #[test]
  fn dont_show_rare_txt_in_header_without_sat_index() {
    TestServer::new().assert_response_regex(
      "/",
      StatusCode::OK,
      ".*
      <a href=/clock title=clock>.*</a>
      <a href=https://docs.ordinals.com/.*",
    );
  }

  #[test]
  fn input() {
    TestServer::new().assert_response_regex(
      "/input/0/0/0",
      StatusCode::OK,
      ".*<title>Input /0/0/0</title>.*<h1>Input /0/0/0</h1>.*<dt>text</dt><dd>.*The Times 03/Jan/2009 Chancellor on brink of second bailout for banks</dd>.*",
    );
  }

  #[test]
  fn input_missing() {
    TestServer::new().assert_response(
      "/input/1/1/1",
      StatusCode::NOT_FOUND,
      "input /1/1/1 not found",
    );
  }

  #[test]
  fn commits_are_tracked() {
    let server = TestServer::new();

    thread::sleep(Duration::from_millis(100));
    assert_eq!(server.index.statistic(crate::index::Statistic::Commits), 1);

    let info = server.index.info().unwrap();
    assert_eq!(info.transactions.len(), 1);
    assert_eq!(info.transactions[0].starting_block_count, 0);

    server.index.update().unwrap();

    assert_eq!(server.index.statistic(crate::index::Statistic::Commits), 1);

    let info = server.index.info().unwrap();
    assert_eq!(info.transactions.len(), 1);
    assert_eq!(info.transactions[0].starting_block_count, 0);

    server.mine_blocks(1);

    thread::sleep(Duration::from_millis(10));
    server.index.update().unwrap();

    assert_eq!(server.index.statistic(crate::index::Statistic::Commits), 2);

    let info = server.index.info().unwrap();
    assert_eq!(info.transactions.len(), 2);
    assert_eq!(info.transactions[0].starting_block_count, 0);
    assert_eq!(info.transactions[1].starting_block_count, 1);
    assert!(
      info.transactions[1].starting_timestamp - info.transactions[0].starting_timestamp >= 10
    );
  }

  #[test]
  fn outputs_traversed_are_tracked() {
    let server = TestServer::builder().index_sats().build();

    assert_eq!(
      server
        .index
        .statistic(crate::index::Statistic::OutputsTraversed),
      1
    );

    server.index.update().unwrap();

    assert_eq!(
      server
        .index
        .statistic(crate::index::Statistic::OutputsTraversed),
      1
    );

    server.mine_blocks(2);

    server.index.update().unwrap();

    assert_eq!(
      server
        .index
        .statistic(crate::index::Statistic::OutputsTraversed),
      3
    );
  }

  #[test]
  fn coinbase_sat_ranges_are_tracked() {
    let server = TestServer::builder().index_sats().build();

    assert_eq!(
      server.index.statistic(crate::index::Statistic::SatRanges),
      1
    );

    server.mine_blocks(1);

    assert_eq!(
      server.index.statistic(crate::index::Statistic::SatRanges),
      2
    );

    server.mine_blocks(1);

    assert_eq!(
      server.index.statistic(crate::index::Statistic::SatRanges),
      3
    );
  }

  #[test]
  fn split_sat_ranges_are_tracked() {
    let server = TestServer::builder().index_sats().build();

    assert_eq!(
      server.index.statistic(crate::index::Statistic::SatRanges),
      1
    );

    server.mine_blocks(1);
    server.core.broadcast_tx(TransactionTemplate {
      inputs: &[(1, 0, 0, Default::default())],
      outputs: 2,
      fee: 0,
      ..default()
    });
    server.mine_blocks(1);

    assert_eq!(
      server.index.statistic(crate::index::Statistic::SatRanges),
      4,
    );
  }

  #[test]
  fn fee_sat_ranges_are_tracked() {
    let server = TestServer::builder().index_sats().build();

    assert_eq!(
      server.index.statistic(crate::index::Statistic::SatRanges),
      1
    );

    server.mine_blocks(1);
    server.core.broadcast_tx(TransactionTemplate {
      inputs: &[(1, 0, 0, Default::default())],
      outputs: 2,
      fee: 2,
      ..default()
    });
    server.mine_blocks(1);

    assert_eq!(
      server.index.statistic(crate::index::Statistic::SatRanges),
      5,
    );
  }

  #[test]
  fn content_response_no_content() {
    assert_eq!(
      Server::content_response(
        Inscription {
          content_type: Some("text/plain".as_bytes().to_vec()),
          body: None,
          ..default()
        },
        AcceptEncoding::default(),
        &ServerConfig::default(),
      )
      .unwrap(),
      None
    );
  }

  #[test]
  fn content_response_with_content() {
    let (headers, body) = Server::content_response(
      Inscription {
        content_type: Some("text/plain".as_bytes().to_vec()),
        body: Some(vec![1, 2, 3]),
        ..default()
      },
      AcceptEncoding::default(),
      &ServerConfig::default(),
    )
    .unwrap()
    .unwrap();

    assert_eq!(headers["content-type"], "text/plain");
    assert_eq!(body, vec![1, 2, 3]);
  }

  #[test]
  fn content_security_policy_no_origin() {
    let (headers, _) = Server::content_response(
      Inscription {
        content_type: Some("text/plain".as_bytes().to_vec()),
        body: Some(vec![1, 2, 3]),
        ..default()
      },
      AcceptEncoding::default(),
      &ServerConfig::default(),
    )
    .unwrap()
    .unwrap();

    assert_eq!(
      headers["content-security-policy"],
      HeaderValue::from_static("default-src 'self' 'unsafe-eval' 'unsafe-inline' data: blob:")
    );
  }

  #[test]
  fn content_security_policy_with_origin() {
    let (headers, _) = Server::content_response(
      Inscription {
        content_type: Some("text/plain".as_bytes().to_vec()),
        body: Some(vec![1, 2, 3]),
        ..default()
      },
      AcceptEncoding::default(),
      &ServerConfig {
        csp_origin: Some("https://ordinals.com".into()),
        ..default()
      },
    )
    .unwrap()
    .unwrap();

    assert_eq!(headers["content-security-policy"], HeaderValue::from_static("default-src https://ordinals.com/content/ https://ordinals.com/blockheight https://ordinals.com/blockhash https://ordinals.com/blockhash/ https://ordinals.com/blocktime https://ordinals.com/r/ 'unsafe-eval' 'unsafe-inline' data: blob:"));
  }

  #[test]
  fn preview_content_security_policy() {
    {
      let server = TestServer::builder().chain(Chain::Regtest).build();

      server.mine_blocks(1);

      let txid = server.core.broadcast_tx(TransactionTemplate {
        inputs: &[(1, 0, 0, inscription("text/plain", "hello").to_witness())],
        ..default()
      });

      server.mine_blocks(1);

      let inscription_id = InscriptionId { txid, index: 0 };

      server.assert_response_csp(
        format!("/preview/{}", inscription_id),
        StatusCode::OK,
        "default-src 'self'",
        format!(".*<html lang=en data-inscription={}>.*", inscription_id),
      );
    }

    {
      let server = TestServer::builder()
        .chain(Chain::Regtest)
        .server_option("--csp-origin", "https://ordinals.com")
        .build();

      server.mine_blocks(1);

      let txid = server.core.broadcast_tx(TransactionTemplate {
        inputs: &[(1, 0, 0, inscription("text/plain", "hello").to_witness())],
        ..default()
      });

      server.mine_blocks(1);

      let inscription_id = InscriptionId { txid, index: 0 };

      server.assert_response_csp(
        format!("/preview/{}", inscription_id),
        StatusCode::OK,
        "default-src https://ordinals.com",
        format!(".*<html lang=en data-inscription={}>.*", inscription_id),
      );
    }
  }

  #[test]
  fn code_preview() {
    let server = TestServer::builder().chain(Chain::Regtest).build();
    server.mine_blocks(1);

    let txid = server.core.broadcast_tx(TransactionTemplate {
      inputs: &[(
        1,
        0,
        0,
        inscription("text/javascript", "hello").to_witness(),
      )],
      ..default()
    });
    let inscription_id = InscriptionId { txid, index: 0 };

    server.mine_blocks(1);

    server.assert_response_regex(
      format!("/preview/{inscription_id}"),
      StatusCode::OK,
      format!(r".*<html lang=en data-inscription={inscription_id} data-language=javascript>.*"),
    );
  }

  #[test]
  fn content_response_no_content_type() {
    let (headers, body) = Server::content_response(
      Inscription {
        content_type: None,
        body: Some(Vec::new()),
        ..default()
      },
      AcceptEncoding::default(),
      &ServerConfig::default(),
    )
    .unwrap()
    .unwrap();

    assert_eq!(headers["content-type"], "application/octet-stream");
    assert!(body.is_empty());
  }

  #[test]
  fn content_response_bad_content_type() {
    let (headers, body) = Server::content_response(
      Inscription {
        content_type: Some("\n".as_bytes().to_vec()),
        body: Some(Vec::new()),
        ..Default::default()
      },
      AcceptEncoding::default(),
      &ServerConfig::default(),
    )
    .unwrap()
    .unwrap();

    assert_eq!(headers["content-type"], "application/octet-stream");
    assert!(body.is_empty());
  }

  #[test]
  fn text_preview() {
    let server = TestServer::builder().chain(Chain::Regtest).build();
    server.mine_blocks(1);

    let txid = server.core.broadcast_tx(TransactionTemplate {
      inputs: &[(
        1,
        0,
        0,
        inscription("text/plain;charset=utf-8", "hello").to_witness(),
      )],
      ..default()
    });

    let inscription_id = InscriptionId { txid, index: 0 };

    server.mine_blocks(1);

    server.assert_response_csp(
      format!("/preview/{}", inscription_id),
      StatusCode::OK,
      "default-src 'self'",
      format!(".*<html lang=en data-inscription={}>.*", inscription_id),
    );
  }

  #[test]
  fn audio_preview() {
    let server = TestServer::builder().chain(Chain::Regtest).build();
    server.mine_blocks(1);

    let txid = server.core.broadcast_tx(TransactionTemplate {
      inputs: &[(1, 0, 0, inscription("audio/flac", "hello").to_witness())],
      ..default()
    });
    let inscription_id = InscriptionId { txid, index: 0 };

    server.mine_blocks(1);

    server.assert_response_regex(
      format!("/preview/{inscription_id}"),
      StatusCode::OK,
      format!(r".*<audio .*>\s*<source src=/content/{inscription_id}>.*"),
    );
  }

  #[test]
  fn font_preview() {
    let server = TestServer::builder().chain(Chain::Regtest).build();
    server.mine_blocks(1);

    let txid = server.core.broadcast_tx(TransactionTemplate {
      inputs: &[(1, 0, 0, inscription("font/ttf", "hello").to_witness())],
      ..default()
    });
    let inscription_id = InscriptionId { txid, index: 0 };

    server.mine_blocks(1);

    server.assert_response_regex(
      format!("/preview/{inscription_id}"),
      StatusCode::OK,
      format!(r".*src: url\(/content/{inscription_id}\).*"),
    );
  }

  #[test]
  fn pdf_preview() {
    let server = TestServer::builder().chain(Chain::Regtest).build();
    server.mine_blocks(1);

    let txid = server.core.broadcast_tx(TransactionTemplate {
      inputs: &[(
        1,
        0,
        0,
        inscription("application/pdf", "hello").to_witness(),
      )],
      ..default()
    });
    let inscription_id = InscriptionId { txid, index: 0 };

    server.mine_blocks(1);

    server.assert_response_regex(
      format!("/preview/{inscription_id}"),
      StatusCode::OK,
      format!(r".*<canvas data-inscription={inscription_id}></canvas>.*"),
    );
  }

  #[test]
  fn markdown_preview() {
    let server = TestServer::builder().chain(Chain::Regtest).build();
    server.mine_blocks(1);

    let txid = server.core.broadcast_tx(TransactionTemplate {
      inputs: &[(1, 0, 0, inscription("text/markdown", "hello").to_witness())],
      ..default()
    });
    let inscription_id = InscriptionId { txid, index: 0 };

    server.mine_blocks(1);

    server.assert_response_regex(
      format!("/preview/{inscription_id}"),
      StatusCode::OK,
      format!(r".*<html lang=en data-inscription={inscription_id}>.*"),
    );
  }

  #[test]
  fn image_preview() {
    let server = TestServer::builder().chain(Chain::Regtest).build();
    server.mine_blocks(1);

    let txid = server.core.broadcast_tx(TransactionTemplate {
      inputs: &[(1, 0, 0, inscription("image/png", "hello").to_witness())],
      ..default()
    });
    let inscription_id = InscriptionId { txid, index: 0 };

    server.mine_blocks(1);

    server.assert_response_csp(
      format!("/preview/{inscription_id}"),
      StatusCode::OK,
      "default-src 'self' 'unsafe-inline'",
      format!(r".*background-image: url\(/content/{inscription_id}\);.*"),
    );
  }

  #[test]
  fn iframe_preview() {
    let server = TestServer::builder().chain(Chain::Regtest).build();
    server.mine_blocks(1);

    let txid = server.core.broadcast_tx(TransactionTemplate {
      inputs: &[(
        1,
        0,
        0,
        inscription("text/html;charset=utf-8", "hello").to_witness(),
      )],
      ..default()
    });

    server.mine_blocks(1);

    server.assert_response_csp(
      format!("/preview/{}", InscriptionId { txid, index: 0 }),
      StatusCode::OK,
      "default-src 'self' 'unsafe-eval' 'unsafe-inline' data: blob:",
      "hello",
    );
  }

  #[test]
  fn unknown_preview() {
    let server = TestServer::builder().chain(Chain::Regtest).build();
    server.mine_blocks(1);

    let txid = server.core.broadcast_tx(TransactionTemplate {
      inputs: &[(1, 0, 0, inscription("text/foo", "hello").to_witness())],
      ..default()
    });

    server.mine_blocks(1);

    server.assert_response_csp(
      format!("/preview/{}", InscriptionId { txid, index: 0 }),
      StatusCode::OK,
      "default-src 'self'",
      fs::read_to_string("templates/preview-unknown.html").unwrap(),
    );
  }

  #[test]
  fn video_preview() {
    let server = TestServer::builder().chain(Chain::Regtest).build();
    server.mine_blocks(1);

    let txid = server.core.broadcast_tx(TransactionTemplate {
      inputs: &[(1, 0, 0, inscription("video/webm", "hello").to_witness())],
      ..default()
    });
    let inscription_id = InscriptionId { txid, index: 0 };

    server.mine_blocks(1);

    server.assert_response_regex(
      format!("/preview/{inscription_id}"),
      StatusCode::OK,
      format!(r".*<video .*>\s*<source src=/content/{inscription_id}>.*"),
    );
  }

  #[test]
  fn inscription_page_title() {
    let server = TestServer::builder()
      .chain(Chain::Regtest)
      .index_sats()
      .build();
    server.mine_blocks(1);

    let txid = server.core.broadcast_tx(TransactionTemplate {
      inputs: &[(1, 0, 0, inscription("text/foo", "hello").to_witness())],
      ..default()
    });

    server.mine_blocks(1);

    server.assert_response_regex(
      format!("/inscription/{}", InscriptionId { txid, index: 0 }),
      StatusCode::OK,
      ".*<title>Inscription 0</title>.*",
    );
  }

  #[test]
  fn inscription_page_has_sat_when_sats_are_tracked() {
    let server = TestServer::builder()
      .chain(Chain::Regtest)
      .index_sats()
      .build();
    server.mine_blocks(1);

    let txid = server.core.broadcast_tx(TransactionTemplate {
      inputs: &[(1, 0, 0, inscription("text/foo", "hello").to_witness())],
      ..default()
    });

    server.mine_blocks(1);

    server.assert_response_regex(
      format!("/inscription/{}", InscriptionId { txid, index: 0 }),
      StatusCode::OK,
      r".*<dt>sat</dt>\s*<dd><a href=/sat/5000000000>5000000000</a></dd>\s*<dt>sat name</dt>\s*<dd><a href=/sat/nvtcsezkbth>nvtcsezkbth</a></dd>\s*<dt>preview</dt>.*",
    );
  }

  #[test]
  fn inscriptions_can_be_looked_up_by_sat_name() {
    let server = TestServer::builder()
      .chain(Chain::Regtest)
      .index_sats()
      .build();
    server.mine_blocks(1);

    server.core.broadcast_tx(TransactionTemplate {
      inputs: &[(1, 0, 0, inscription("text/foo", "hello").to_witness())],
      ..default()
    });

    server.mine_blocks(1);

    server.assert_response_regex(
      format!("/inscription/{}", Sat(5000000000).name()),
      StatusCode::OK,
      ".*<title>Inscription 0</title.*",
    );
  }

  #[test]
  fn inscriptions_can_be_looked_up_by_sat_name_with_letter_i() {
    let server = TestServer::builder()
      .chain(Chain::Regtest)
      .index_sats()
      .build();
    server.assert_response_regex("/inscription/i", StatusCode::NOT_FOUND, ".*");
  }

  #[test]
  fn inscription_page_does_not_have_sat_when_sats_are_not_tracked() {
    let server = TestServer::builder().chain(Chain::Regtest).build();
    server.mine_blocks(1);

    let txid = server.core.broadcast_tx(TransactionTemplate {
      inputs: &[(1, 0, 0, inscription("text/foo", "hello").to_witness())],
      ..default()
    });

    server.mine_blocks(1);

    server.assert_response_regex(
      format!("/inscription/{}", InscriptionId { txid, index: 0 }),
      StatusCode::OK,
      r".*<dt>value</dt>\s*<dd>5000000000</dd>\s*<dt>preview</dt>.*",
    );
  }

  #[test]
  fn strict_transport_security_header_is_set() {
    assert_eq!(
      TestServer::new()
        .get("/status")
        .headers()
        .get(header::STRICT_TRANSPORT_SECURITY)
        .unwrap(),
      "max-age=31536000; includeSubDomains; preload",
    );
  }

  #[test]
  fn feed() {
    let server = TestServer::builder()
      .chain(Chain::Regtest)
      .index_sats()
      .build();
    server.mine_blocks(1);

    server.core.broadcast_tx(TransactionTemplate {
      inputs: &[(1, 0, 0, inscription("text/foo", "hello").to_witness())],
      ..default()
    });

    server.mine_blocks(1);

    server.assert_response_regex(
      "/feed.xml",
      StatusCode::OK,
      ".*<title>Inscription 0</title>.*",
    );
  }

  #[test]
  fn inscription_with_unknown_type_and_no_body_has_unknown_preview() {
    let server = TestServer::builder()
      .chain(Chain::Regtest)
      .index_sats()
      .build();
    server.mine_blocks(1);

    let txid = server.core.broadcast_tx(TransactionTemplate {
      inputs: &[(
        1,
        0,
        0,
        Inscription {
          content_type: Some("foo/bar".as_bytes().to_vec()),
          body: None,
          ..default()
        }
        .to_witness(),
      )],
      ..default()
    });

    let inscription_id = InscriptionId { txid, index: 0 };

    server.mine_blocks(1);

    server.assert_response(
      format!("/preview/{inscription_id}"),
      StatusCode::OK,
      &fs::read_to_string("templates/preview-unknown.html").unwrap(),
    );
  }

  #[test]
  fn inscription_with_known_type_and_no_body_has_unknown_preview() {
    let server = TestServer::builder()
      .chain(Chain::Regtest)
      .index_sats()
      .build();
    server.mine_blocks(1);

    let txid = server.core.broadcast_tx(TransactionTemplate {
      inputs: &[(
        1,
        0,
        0,
        Inscription {
          content_type: Some("image/png".as_bytes().to_vec()),
          body: None,
          ..default()
        }
        .to_witness(),
      )],
      ..default()
    });

    let inscription_id = InscriptionId { txid, index: 0 };

    server.mine_blocks(1);

    server.assert_response(
      format!("/preview/{inscription_id}"),
      StatusCode::OK,
      &fs::read_to_string("templates/preview-unknown.html").unwrap(),
    );
  }

  #[test]
  fn content_responses_have_cache_control_headers() {
    let server = TestServer::builder().chain(Chain::Regtest).build();
    server.mine_blocks(1);

    let txid = server.core.broadcast_tx(TransactionTemplate {
      inputs: &[(1, 0, 0, inscription("text/foo", "hello").to_witness())],
      ..default()
    });

    server.mine_blocks(1);

    let response = server.get(format!("/content/{}", InscriptionId { txid, index: 0 }));

    assert_eq!(response.status(), StatusCode::OK);
    assert_eq!(
      response.headers().get(header::CACHE_CONTROL).unwrap(),
      "public, max-age=1209600, immutable"
    );
  }

  #[test]
  fn error_content_responses_have_max_age_zero_cache_control_headers() {
    let server = TestServer::builder().chain(Chain::Regtest).build();
    let response =
      server.get("/content/6ac5cacb768794f4fd7a78bf00f2074891fce68bd65c4ff36e77177237aacacai0");

    assert_eq!(response.status(), 404);
    assert_eq!(
      response.headers().get(header::CACHE_CONTROL).unwrap(),
      "no-store"
    );
  }

  #[test]
  fn inscriptions_page_with_no_prev_or_next() {
    TestServer::builder()
      .chain(Chain::Regtest)
      .index_sats()
      .build()
      .assert_response_regex("/inscriptions", StatusCode::OK, ".*prev\nnext.*");
  }

  #[test]
  fn inscriptions_page_with_no_next() {
    let server = TestServer::builder()
      .chain(Chain::Regtest)
      .index_sats()
      .build();

    for i in 0..101 {
      server.mine_blocks(1);
      server.core.broadcast_tx(TransactionTemplate {
        inputs: &[(i + 1, 0, 0, inscription("text/foo", "hello").to_witness())],
        ..default()
      });
    }

    server.mine_blocks(1);

    server.assert_response_regex(
      "/inscriptions/1",
      StatusCode::OK,
      ".*<a class=prev href=/inscriptions/0>prev</a>\nnext.*",
    );
  }

  #[test]
  fn inscriptions_page_with_no_prev() {
    let server = TestServer::builder()
      .chain(Chain::Regtest)
      .index_sats()
      .build();

    for i in 0..101 {
      server.mine_blocks(1);
      server.core.broadcast_tx(TransactionTemplate {
        inputs: &[(i + 1, 0, 0, inscription("text/foo", "hello").to_witness())],
        ..default()
      });
    }

    server.mine_blocks(1);

    server.assert_response_regex(
      "/inscriptions/0",
      StatusCode::OK,
      ".*prev\n<a class=next href=/inscriptions/1>next</a>.*",
    );
  }

  #[test]
  fn collections_page_prev_and_next() {
    let server = TestServer::builder()
      .chain(Chain::Regtest)
      .index_sats()
      .build();

    let mut parent_ids = Vec::new();

    for i in 0..101 {
      server.mine_blocks(1);

      parent_ids.push(InscriptionId {
        txid: server.core.broadcast_tx(TransactionTemplate {
          inputs: &[(i + 1, 0, 0, inscription("text/plain", "hello").to_witness())],
          ..default()
        }),
        index: 0,
      });
    }

    for (i, parent_id) in parent_ids.iter().enumerate().take(101) {
      server.mine_blocks(1);

      server.core.broadcast_tx(TransactionTemplate {
        inputs: &[
          (i + 2, 1, 0, Default::default()),
          (
            i + 102,
            0,
            0,
            Inscription {
              content_type: Some("text/plain".into()),
              body: Some("hello".into()),
              parents: vec![parent_id.value()],
              ..default()
            }
            .to_witness(),
          ),
        ],
        outputs: 2,
        output_values: &[50 * COIN_VALUE, 50 * COIN_VALUE],
        ..default()
      });
    }

    server.mine_blocks(1);

    server.assert_response_regex(
      "/collections",
      StatusCode::OK,
      r".*
<h1>Collections</h1>
<div class=thumbnails>
  <a href=/inscription/.*><iframe .* src=/preview/.*></iframe></a>
  (<a href=/inscription/[[:xdigit:]]{64}i0>.*</a>\s*){99}
</div>
<div class=center>
prev
<a class=next href=/collections/1>next</a>
</div>.*"
        .to_string()
        .unindent(),
    );

    server.assert_response_regex(
      "/collections/1",
      StatusCode::OK,
      ".*
<h1>Collections</h1>
<div class=thumbnails>
  <a href=/inscription/.*><iframe .* src=/preview/.*></iframe></a>
</div>
<div class=center>
<a class=prev href=/collections/0>prev</a>
next
</div>.*"
        .unindent(),
    );
  }

  #[test]
  fn responses_are_gzipped() {
    let server = TestServer::new();

    let mut headers = HeaderMap::new();

    headers.insert(header::ACCEPT_ENCODING, "gzip".parse().unwrap());

    let response = reqwest::blocking::Client::builder()
      .default_headers(headers)
      .build()
      .unwrap()
      .get(server.join_url("/"))
      .send()
      .unwrap();

    assert_eq!(
      response.headers().get(header::CONTENT_ENCODING).unwrap(),
      "gzip"
    );
  }

  #[test]
  fn responses_are_brotlied() {
    let server = TestServer::new();

    let mut headers = HeaderMap::new();

    headers.insert(header::ACCEPT_ENCODING, "br".parse().unwrap());

    let response = reqwest::blocking::Client::builder()
      .default_headers(headers)
      .brotli(false)
      .build()
      .unwrap()
      .get(server.join_url("/"))
      .send()
      .unwrap();

    assert_eq!(
      response.headers().get(header::CONTENT_ENCODING).unwrap(),
      "br"
    );
  }

  #[test]
  fn inscription_links_to_parent() {
    let server = TestServer::builder().chain(Chain::Regtest).build();
    server.mine_blocks(1);

    let parent_txid = server.core.broadcast_tx(TransactionTemplate {
      inputs: &[(1, 0, 0, inscription("text/plain", "hello").to_witness())],
      ..default()
    });

    server.mine_blocks(1);

    let parent_inscription_id = InscriptionId {
      txid: parent_txid,
      index: 0,
    };

    let txid = server.core.broadcast_tx(TransactionTemplate {
      inputs: &[
        (
          2,
          0,
          0,
          Inscription {
            content_type: Some("text/plain".into()),
            body: Some("hello".into()),
            parents: vec![parent_inscription_id.value()],
            ..default()
          }
          .to_witness(),
        ),
        (2, 1, 0, Default::default()),
      ],
      ..default()
    });

    server.mine_blocks(1);

    let inscription_id = InscriptionId { txid, index: 0 };

    server.assert_response_regex(
      format!("/inscription/{inscription_id}"),
      StatusCode::OK,
      format!(".*<title>Inscription 1</title>.*<dt>parents</dt>.*<div class=thumbnails>.**<a href=/inscription/{parent_inscription_id}><iframe .* src=/preview/{parent_inscription_id}></iframe></a>.*"),
    );
    server.assert_response_regex(
      format!("/inscription/{parent_inscription_id}"),
      StatusCode::OK,
      format!(".*<title>Inscription 0</title>.*<dt>children</dt>.*<a href=/inscription/{inscription_id}>.*</a>.*"),
    );

    assert_eq!(
      server
        .get_json::<api::Inscription>(format!("/inscription/{inscription_id}"))
        .parents,
      vec![parent_inscription_id],
    );

    assert_eq!(
      server
        .get_json::<api::Inscription>(format!("/inscription/{parent_inscription_id}"))
        .children,
      [inscription_id],
    );
  }

  #[test]
  fn inscription_with_and_without_children_page() {
    let server = TestServer::builder().chain(Chain::Regtest).build();
    server.mine_blocks(1);

    let parent_txid = server.core.broadcast_tx(TransactionTemplate {
      inputs: &[(1, 0, 0, inscription("text/plain", "hello").to_witness())],
      ..default()
    });

    server.mine_blocks(1);

    let parent_inscription_id = InscriptionId {
      txid: parent_txid,
      index: 0,
    };

    server.assert_response_regex(
      format!("/children/{parent_inscription_id}"),
      StatusCode::OK,
      ".*<h3>No children</h3>.*",
    );

    let txid = server.core.broadcast_tx(TransactionTemplate {
      inputs: &[
        (
          2,
          0,
          0,
          Inscription {
            content_type: Some("text/plain".into()),
            body: Some("hello".into()),
            parents: vec![parent_inscription_id.value()],
            ..default()
          }
          .to_witness(),
        ),
        (2, 1, 0, Default::default()),
      ],
      ..default()
    });

    server.mine_blocks(1);

    let inscription_id = InscriptionId { txid, index: 0 };

    server.assert_response_regex(
      format!("/children/{parent_inscription_id}"),
      StatusCode::OK,
      format!(".*<title>Inscription 0 Children</title>.*<h1><a href=/inscription/{parent_inscription_id}>Inscription 0</a> Children</h1>.*<div class=thumbnails>.*<a href=/inscription/{inscription_id}><iframe .* src=/preview/{inscription_id}></iframe></a>.*"),
    );
  }

  #[test]
  fn inscriptions_page_shows_max_four_children() {
    let server = TestServer::builder().chain(Chain::Regtest).build();
    server.mine_blocks(1);

    let parent_txid = server.core.broadcast_tx(TransactionTemplate {
      inputs: &[(1, 0, 0, inscription("text/plain", "hello").to_witness())],
      ..default()
    });

    server.mine_blocks(6);

    let parent_inscription_id = InscriptionId {
      txid: parent_txid,
      index: 0,
    };

    let _txid = server.core.broadcast_tx(TransactionTemplate {
      inputs: &[
        (
          2,
          0,
          0,
          Inscription {
            content_type: Some("text/plain".into()),
            body: Some("hello".into()),
            parents: vec![parent_inscription_id.value()],
            ..default()
          }
          .to_witness(),
        ),
        (
          3,
          0,
          0,
          Inscription {
            content_type: Some("text/plain".into()),
            body: Some("hello".into()),
            parents: vec![parent_inscription_id.value()],
            ..default()
          }
          .to_witness(),
        ),
        (
          4,
          0,
          0,
          Inscription {
            content_type: Some("text/plain".into()),
            body: Some("hello".into()),
            parents: vec![parent_inscription_id.value()],
            ..default()
          }
          .to_witness(),
        ),
        (
          5,
          0,
          0,
          Inscription {
            content_type: Some("text/plain".into()),
            body: Some("hello".into()),
            parents: vec![parent_inscription_id.value()],
            ..default()
          }
          .to_witness(),
        ),
        (
          6,
          0,
          0,
          Inscription {
            content_type: Some("text/plain".into()),
            body: Some("hello".into()),
            parents: vec![parent_inscription_id.value()],
            ..default()
          }
          .to_witness(),
        ),
        (2, 1, 0, Default::default()),
      ],
      ..default()
    });

    server.mine_blocks(1);

    server.assert_response_regex(
      format!("/inscription/{parent_inscription_id}"),
      StatusCode::OK,
      format!(
        ".*<title>Inscription 0</title>.*
.*<a href=/inscription/.*><iframe .* src=/preview/.*></iframe></a>.*
.*<a href=/inscription/.*><iframe .* src=/preview/.*></iframe></a>.*
.*<a href=/inscription/.*><iframe .* src=/preview/.*></iframe></a>.*
.*<a href=/inscription/.*><iframe .* src=/preview/.*></iframe></a>.*
    <div class=center>
      <a href=/children/{parent_inscription_id}>all \\(5\\)</a>
    </div>.*"
      ),
    );
  }

  #[test]
  fn inscription_child() {
    let server = TestServer::builder().chain(Chain::Regtest).build();
    server.mine_blocks(1);

    let parent_txid = server.core.broadcast_tx(TransactionTemplate {
      inputs: &[(1, 0, 0, inscription("text/plain", "hello").to_witness())],
      ..default()
    });

    server.mine_blocks(2);

    let parent_inscription_id = InscriptionId {
      txid: parent_txid,
      index: 0,
    };

    let child_txid = server.core.broadcast_tx(TransactionTemplate {
      inputs: &[
        (
          2,
          0,
          0,
          Inscription {
            content_type: Some("text/plain".into()),
            body: Some("hello".into()),
            parents: vec![parent_inscription_id.value()],
            ..default()
          }
          .to_witness(),
        ),
        (
          3,
          0,
          0,
          Inscription {
            content_type: Some("text/plain".into()),
            body: Some("hello".into()),
            parents: vec![parent_inscription_id.value()],
            ..default()
          }
          .to_witness(),
        ),
        (2, 1, 0, Default::default()),
      ],
      ..default()
    });

    server.mine_blocks(1);

    let child0 = InscriptionId {
      txid: child_txid,
      index: 0,
    };

    server.assert_response_regex(
      format!("/inscription/{parent_inscription_id}/0"),
      StatusCode::OK,
      format!(
        ".*<title>Inscription 1</title>.*
.*<dt>id</dt>
.*<dd class=collapse>{child0}</dd>.*"
      ),
    );

    let child1 = InscriptionId {
      txid: child_txid,
      index: 1,
    };

    server.assert_response_regex(
      format!("/inscription/{parent_inscription_id}/1"),
      StatusCode::OK,
      format!(
        ".*<title>Inscription -1</title>.*
.*<dt>id</dt>
.*<dd class=collapse>{child1}</dd>.*"
      ),
    );
  }

  #[test]
  fn inscription_with_parent_page() {
    let server = TestServer::builder().chain(Chain::Regtest).build();
    server.mine_blocks(2);

    let parent_a_txid = server.core.broadcast_tx(TransactionTemplate {
      inputs: &[(1, 0, 0, inscription("text/plain", "hello").to_witness())],
      ..default()
    });

    let parent_b_txid = server.core.broadcast_tx(TransactionTemplate {
      inputs: &[(2, 0, 0, inscription("text/plain", "hello").to_witness())],
      ..default()
    });

    server.mine_blocks(1);

    let parent_a_inscription_id = InscriptionId {
      txid: parent_a_txid,
      index: 0,
    };

    let parent_b_inscription_id = InscriptionId {
      txid: parent_b_txid,
      index: 0,
    };

    let txid = server.core.broadcast_tx(TransactionTemplate {
      inputs: &[
        (
          3,
          0,
          0,
          Inscription {
            content_type: Some("text/plain".into()),
            body: Some("hello".into()),
            parents: vec![
              parent_a_inscription_id.value(),
              parent_b_inscription_id.value(),
            ],
            ..default()
          }
          .to_witness(),
        ),
        (3, 1, 0, Default::default()),
        (3, 2, 0, Default::default()),
      ],
      ..default()
    });

    server.mine_blocks(1);

    let inscription_id = InscriptionId { txid, index: 0 };

    server.assert_response_regex(
      format!("/parents/{inscription_id}"),
      StatusCode::OK,
      format!(".*<title>Inscription -1 Parents</title>.*<h1><a href=/inscription/{inscription_id}>Inscription -1</a> Parents</h1>.*<div class=thumbnails>.*<a href=/inscription/{parent_a_inscription_id}><iframe .* src=/preview/{parent_b_inscription_id}></iframe></a>.*"),
    );
  }

  #[test]
  fn inscription_parent_page_pagination() {
    let server = TestServer::builder().chain(Chain::Regtest).build();

    server.mine_blocks(1);

    let mut parent_ids = Vec::new();
    let mut inputs = Vec::new();
    for i in 0..101 {
      parent_ids.push(
        InscriptionId {
          txid: server.core.broadcast_tx(TransactionTemplate {
            inputs: &[(i + 1, 0, 0, inscription("text/plain", "hello").to_witness())],
            ..default()
          }),
          index: 0,
        }
        .value(),
      );

      inputs.push((i + 2, 1, 0, Witness::default()));

      server.mine_blocks(1);
    }

    inputs.insert(
      0,
      (
        102,
        0,
        0,
        Inscription {
          content_type: Some("text/plain".into()),
          body: Some("hello".into()),
          parents: parent_ids,
          ..default()
        }
        .to_witness(),
      ),
    );

    let txid = server.core.broadcast_tx(TransactionTemplate {
      inputs: &inputs,
      ..default()
    });

    server.mine_blocks(1);

    let inscription_id = InscriptionId { txid, index: 0 };

    server.assert_response_regex(
      format!("/parents/{inscription_id}"),
      StatusCode::OK,
      format!(".*<title>Inscription -1 Parents</title>.*<h1><a href=/inscription/{inscription_id}>Inscription -1</a> Parents</h1>.*<div class=thumbnails>(.*<a href=/inscription/.*><iframe .* src=/preview/.*></iframe></a>.*){{100}}.*"),
    );

    server.assert_response_regex(
      format!("/parents/{inscription_id}/1"),
      StatusCode::OK,
      format!(".*<title>Inscription -1 Parents</title>.*<h1><a href=/inscription/{inscription_id}>Inscription -1</a> Parents</h1>.*<div class=thumbnails>(.*<a href=/inscription/.*><iframe .* src=/preview/.*></iframe></a>.*){{1}}.*"),
    );

    server.assert_response_regex(
      format!("/inscription/{inscription_id}"),
      StatusCode::OK,
      ".*<title>Inscription -1</title>.*<h1>Inscription -1</h1>.*<div class=thumbnails>(.*<a href=/inscription/.*><iframe .* src=/preview/.*></iframe></a>.*){4}.*",
    );
  }

  #[test]
  fn inscription_number_endpoint() {
    let server = TestServer::builder().chain(Chain::Regtest).build();
    server.mine_blocks(2);

    let txid = server.core.broadcast_tx(TransactionTemplate {
      inputs: &[
        (1, 0, 0, inscription("text/plain", "hello").to_witness()),
        (2, 0, 0, inscription("text/plain", "cursed").to_witness()),
      ],
      outputs: 2,
      ..default()
    });

    let inscription_id = InscriptionId { txid, index: 0 };
    let cursed_inscription_id = InscriptionId { txid, index: 1 };

    server.mine_blocks(1);

    server.assert_response_regex(
      format!("/inscription/{inscription_id}"),
      StatusCode::OK,
      format!(
        ".*<h1>Inscription 0</h1>.*
<dl>
  <dt>id</dt>
  <dd class=collapse>{inscription_id}</dd>.*"
      ),
    );
    server.assert_response_regex(
      "/inscription/0",
      StatusCode::OK,
      format!(
        ".*<h1>Inscription 0</h1>.*
<dl>
  <dt>id</dt>
  <dd class=collapse>{inscription_id}</dd>.*"
      ),
    );

    server.assert_response_regex(
      "/inscription/-1",
      StatusCode::OK,
      format!(
        ".*<h1>Inscription -1</h1>.*
<dl>
  <dt>id</dt>
  <dd class=collapse>{cursed_inscription_id}</dd>.*"
      ),
    )
  }

  #[test]
  fn charm_cursed() {
    let server = TestServer::builder().chain(Chain::Regtest).build();

    server.mine_blocks(2);

    let txid = server.core.broadcast_tx(TransactionTemplate {
      inputs: &[
        (1, 0, 0, Witness::default()),
        (2, 0, 0, inscription("text/plain", "cursed").to_witness()),
      ],
      outputs: 2,
      ..default()
    });

    let id = InscriptionId { txid, index: 0 };

    server.mine_blocks(1);

    server.assert_response_regex(
      format!("/inscription/{id}"),
      StatusCode::OK,
      format!(
        ".*<h1>Inscription -1</h1>.*
<dl>
  <dt>id</dt>
  <dd class=collapse>{id}</dd>
  <dt>charms</dt>
  <dd>
    <span title=cursed>👹</span>
  </dd>
  .*
</dl>
.*
"
      ),
    );
  }

  #[test]
  fn charm_vindicated() {
    let server = TestServer::builder().chain(Chain::Regtest).build();

    server.mine_blocks(110);

    let txid = server.core.broadcast_tx(TransactionTemplate {
      inputs: &[
        (1, 0, 0, Witness::default()),
        (2, 0, 0, inscription("text/plain", "cursed").to_witness()),
      ],
      outputs: 2,
      ..default()
    });

    let id = InscriptionId { txid, index: 0 };

    server.mine_blocks(1);

    server.assert_response_regex(
      format!("/inscription/{id}"),
      StatusCode::OK,
      format!(
        ".*<h1>Inscription 0</h1>.*
<dl>
  <dt>id</dt>
  <dd class=collapse>{id}</dd>
  .*
  <dt>value</dt>
  .*
</dl>
.*
"
      ),
    );
  }

  #[test]
  fn charm_coin() {
    let server = TestServer::builder()
      .chain(Chain::Regtest)
      .index_sats()
      .build();

    server.mine_blocks(2);

    let txid = server.core.broadcast_tx(TransactionTemplate {
      inputs: &[(1, 0, 0, inscription("text/plain", "foo").to_witness())],
      ..default()
    });

    let id = InscriptionId { txid, index: 0 };

    server.mine_blocks(1);

    server.assert_response_regex(
      format!("/inscription/{id}"),
      StatusCode::OK,
      format!(
        ".*<h1>Inscription 0</h1>.*
<dl>
  <dt>id</dt>
  <dd class=collapse>{id}</dd>
  <dt>charms</dt>
  <dd>.*<span title=coin>🪙</span>.*</dd>
  .*
</dl>
.*
"
      ),
    );
  }

  #[test]
  fn charm_uncommon() {
    let server = TestServer::builder()
      .chain(Chain::Regtest)
      .index_sats()
      .build();

    server.mine_blocks(2);

    let txid = server.core.broadcast_tx(TransactionTemplate {
      inputs: &[(1, 0, 0, inscription("text/plain", "foo").to_witness())],
      ..default()
    });

    let id = InscriptionId { txid, index: 0 };

    server.mine_blocks(1);

    server.assert_response_regex(
      format!("/inscription/{id}"),
      StatusCode::OK,
      format!(
        ".*<h1>Inscription 0</h1>.*
<dl>
  <dt>id</dt>
  <dd class=collapse>{id}</dd>
  <dt>charms</dt>
  <dd>.*<span title=uncommon>🌱</span>.*</dd>
  .*
</dl>
.*
"
      ),
    );
  }

  #[test]
  fn charm_nineball() {
    let server = TestServer::builder()
      .chain(Chain::Regtest)
      .index_sats()
      .build();

    server.mine_blocks(9);

    let txid = server.core.broadcast_tx(TransactionTemplate {
      inputs: &[(9, 0, 0, inscription("text/plain", "foo").to_witness())],
      ..default()
    });

    let id = InscriptionId { txid, index: 0 };

    server.mine_blocks(1);

    server.assert_response_regex(
      format!("/inscription/{id}"),
      StatusCode::OK,
      format!(
        ".*<h1>Inscription 0</h1>.*
<dl>
  <dt>id</dt>
  <dd class=collapse>{id}</dd>
  <dt>charms</dt>
  <dd>.*<span title=nineball>9️⃣</span>.*</dd>
  .*
</dl>
.*
"
      ),
    );
  }

  #[test]
  fn charm_reinscription() {
    let server = TestServer::builder().chain(Chain::Regtest).build();

    server.mine_blocks(1);

    server.core.broadcast_tx(TransactionTemplate {
      inputs: &[(1, 0, 0, inscription("text/plain", "foo").to_witness())],
      ..default()
    });

    server.mine_blocks(1);

    let txid = server.core.broadcast_tx(TransactionTemplate {
      inputs: &[(2, 1, 0, inscription("text/plain", "bar").to_witness())],
      ..default()
    });

    server.mine_blocks(1);

    let id = InscriptionId { txid, index: 0 };

    server.assert_response_regex(
      format!("/inscription/{id}"),
      StatusCode::OK,
      format!(
        ".*<h1>Inscription -1</h1>.*
<dl>
  <dt>id</dt>
  <dd class=collapse>{id}</dd>
  <dt>charms</dt>
  <dd>
    <span title=reinscription>♻️</span>
    <span title=cursed>👹</span>
  </dd>
  .*
</dl>
.*
"
      ),
    );
  }

  #[test]
  fn charm_reinscription_in_same_tx_input() {
    let server = TestServer::builder().chain(Chain::Regtest).build();

    server.mine_blocks(1);

    let script = script::Builder::new()
      .push_opcode(opcodes::OP_FALSE)
      .push_opcode(opcodes::all::OP_IF)
      .push_slice(b"ord")
      .push_slice([1])
      .push_slice(b"text/plain;charset=utf-8")
      .push_slice([])
      .push_slice(b"foo")
      .push_opcode(opcodes::all::OP_ENDIF)
      .push_opcode(opcodes::OP_FALSE)
      .push_opcode(opcodes::all::OP_IF)
      .push_slice(b"ord")
      .push_slice([1])
      .push_slice(b"text/plain;charset=utf-8")
      .push_slice([])
      .push_slice(b"bar")
      .push_opcode(opcodes::all::OP_ENDIF)
      .push_opcode(opcodes::OP_FALSE)
      .push_opcode(opcodes::all::OP_IF)
      .push_slice(b"ord")
      .push_slice([1])
      .push_slice(b"text/plain;charset=utf-8")
      .push_slice([])
      .push_slice(b"qix")
      .push_opcode(opcodes::all::OP_ENDIF)
      .into_script();

    let witness = Witness::from_slice(&[script.into_bytes(), Vec::new()]);

    let txid = server.core.broadcast_tx(TransactionTemplate {
      inputs: &[(1, 0, 0, witness)],
      ..default()
    });

    server.mine_blocks(1);

    let id = InscriptionId { txid, index: 0 };
    server.assert_response_regex(
      format!("/inscription/{id}"),
      StatusCode::OK,
      format!(
        ".*<h1>Inscription 0</h1>.*
<dl>
  <dt>id</dt>
  <dd class=collapse>{id}</dd>
  .*
  <dt>value</dt>
  .*
</dl>
.*
"
      ),
    );

    let id = InscriptionId { txid, index: 1 };
    server.assert_response_regex(
      format!("/inscription/{id}"),
      StatusCode::OK,
      ".*
    <span title=reinscription>♻️</span>
    <span title=cursed>👹</span>.*",
    );

    let id = InscriptionId { txid, index: 2 };
    server.assert_response_regex(
      format!("/inscription/{id}"),
      StatusCode::OK,
      ".*
    <span title=reinscription>♻️</span>
    <span title=cursed>👹</span>.*",
    );
  }

  #[test]
  fn charm_reinscription_in_same_tx_with_pointer() {
    let server = TestServer::builder().chain(Chain::Regtest).build();

    server.mine_blocks(3);

    let cursed_inscription = inscription("text/plain", "bar");
    let reinscription: Inscription = InscriptionTemplate {
      pointer: Some(0),
      ..default()
    }
    .into();

    let txid = server.core.broadcast_tx(TransactionTemplate {
      inputs: &[
        (1, 0, 0, inscription("text/plain", "foo").to_witness()),
        (2, 0, 0, cursed_inscription.to_witness()),
        (3, 0, 0, reinscription.to_witness()),
      ],
      ..default()
    });

    server.mine_blocks(1);

    let id = InscriptionId { txid, index: 0 };
    server.assert_response_regex(
      format!("/inscription/{id}"),
      StatusCode::OK,
      format!(
        ".*<h1>Inscription 0</h1>.*
<dl>
  <dt>id</dt>
  <dd class=collapse>{id}</dd>
  .*
  <dt>value</dt>
  .*
</dl>
.*
"
      ),
    );

    let id = InscriptionId { txid, index: 1 };
    server.assert_response_regex(
      format!("/inscription/{id}"),
      StatusCode::OK,
      ".*
    <span title=cursed>👹</span>.*",
    );

    let id = InscriptionId { txid, index: 2 };
    server.assert_response_regex(
      format!("/inscription/{id}"),
      StatusCode::OK,
      ".*
    <span title=reinscription>♻️</span>
    <span title=cursed>👹</span>.*",
    );
  }

  #[test]
  fn charm_unbound() {
    let server = TestServer::builder().chain(Chain::Regtest).build();

    server.mine_blocks(1);

    let txid = server.core.broadcast_tx(TransactionTemplate {
      inputs: &[(1, 0, 0, envelope(&[b"ord", &[128], &[0]]))],
      ..default()
    });

    server.mine_blocks(1);

    let id = InscriptionId { txid, index: 0 };

    server.assert_response_regex(
      format!("/inscription/{id}"),
      StatusCode::OK,
      format!(
        ".*<h1>Inscription -1</h1>.*
<dl>
  <dt>id</dt>
  <dd class=collapse>{id}</dd>
  <dt>charms</dt>
  <dd>
    <span title=cursed>👹</span>
    <span title=unbound>🔓</span>
  </dd>
  .*
</dl>
.*
"
      ),
    );
  }

  #[test]
  fn charm_lost() {
    let server = TestServer::builder().chain(Chain::Regtest).build();

    server.mine_blocks(1);

    let txid = server.core.broadcast_tx(TransactionTemplate {
      inputs: &[(1, 0, 0, inscription("text/plain", "foo").to_witness())],
      ..default()
    });

    let id = InscriptionId { txid, index: 0 };

    server.mine_blocks(1);

    server.assert_response_regex(
      format!("/inscription/{id}"),
      StatusCode::OK,
      format!(
        ".*<h1>Inscription 0</h1>.*
<dl>
  <dt>id</dt>
  <dd class=collapse>{id}</dd>
  .*
  <dt>value</dt>
  <dd>5000000000</dd>
  .*
</dl>
.*
"
      ),
    );

    server.core.broadcast_tx(TransactionTemplate {
      inputs: &[(2, 1, 0, Default::default())],
      fee: 50 * COIN_VALUE,
      ..default()
    });

    server.mine_blocks_with_subsidy(1, 0);

    server.assert_response_regex(
      format!("/inscription/{id}"),
      StatusCode::OK,
      format!(
        ".*<h1>Inscription 0</h1>.*
<dl>
  <dt>id</dt>
  <dd class=collapse>{id}</dd>
  <dt>charms</dt>
  <dd>
    <span title=lost>🤔</span>
  </dd>
  .*
</dl>
.*
"
      ),
    );
  }

  #[test]
  fn utxo_recursive_endpoint_all() {
    let server = TestServer::builder()
      .chain(Chain::Regtest)
      .index_sats()
      .index_runes()
      .build();

    let rune = Rune(RUNE);

    let (txid, id) = server.etch(
      Runestone {
        edicts: vec![Edict {
          id: RuneId::default(),
          amount: u128::MAX,
          output: 0,
        }],
        etching: Some(Etching {
          divisibility: Some(1),
          rune: Some(rune),
          premine: Some(u128::MAX),
          ..default()
        }),
        ..default()
      },
      1,
      None,
    );

    pretty_assert_eq!(
      server.index.runes().unwrap(),
      [(
        id,
        RuneEntry {
          block: id.block,
          divisibility: 1,
          etching: txid,
          spaced_rune: SpacedRune { rune, spacers: 0 },
          premine: u128::MAX,
          timestamp: id.block,
          ..default()
        }
      )]
    );

    server.mine_blocks(1);

    // merge rune with two inscriptions
    let txid = server.core.broadcast_tx(TransactionTemplate {
      inputs: &[
        (6, 0, 0, inscription("text/plain", "foo").to_witness()),
        (7, 0, 0, inscription("text/plain", "bar").to_witness()),
        (7, 1, 0, Witness::new()),
      ],
      ..default()
    });

    server.mine_blocks(1);

    let inscription_id = InscriptionId { txid, index: 0 };
    let second_inscription_id = InscriptionId { txid, index: 1 };
    let outpoint: OutPoint = OutPoint { txid, vout: 0 };

    let utxo_recursive = server.get_json::<api::UtxoRecursive>(format!("/r/utxo/{}", outpoint));

    pretty_assert_eq!(
      utxo_recursive,
      api::UtxoRecursive {
        inscriptions: Some(vec![inscription_id, second_inscription_id]),
        runes: Some(
          [(
            SpacedRune { rune, spacers: 0 },
            Pile {
              amount: u128::MAX,
              divisibility: 1,
              symbol: None
            }
          )]
          .into_iter()
          .collect()
        ),
        sat_ranges: Some(vec![
          (6 * 50 * COIN_VALUE, 7 * 50 * COIN_VALUE),
          (7 * 50 * COIN_VALUE, 8 * 50 * COIN_VALUE),
          (50 * COIN_VALUE, 2 * 50 * COIN_VALUE)
        ]),
        value: 150 * COIN_VALUE,
      }
    );
  }

  #[test]
  fn utxo_recursive_endpoint_only_inscriptions() {
    let server = TestServer::builder().chain(Chain::Regtest).build();

    server.mine_blocks(1);

    let txid = server.core.broadcast_tx(TransactionTemplate {
      inputs: &[(1, 0, 0, inscription("text/plain", "foo").to_witness())],
      ..default()
    });

    server.mine_blocks(1);

    let inscription_id = InscriptionId { txid, index: 0 };
    let outpoint: OutPoint = OutPoint { txid, vout: 0 };

    let utxo_recursive = server.get_json::<api::UtxoRecursive>(format!("/r/utxo/{}", outpoint));

    pretty_assert_eq!(
      utxo_recursive,
      api::UtxoRecursive {
        inscriptions: Some(vec![inscription_id]),
        runes: None,
        sat_ranges: None,
        value: 50 * COIN_VALUE,
      }
    );
  }

  #[test]
  fn sat_recursive_endpoints() {
    let server = TestServer::builder()
      .chain(Chain::Regtest)
      .index_sats()
      .build();

    assert_eq!(
      server.get_json::<api::SatInscriptions>("/r/sat/5000000000"),
      api::SatInscriptions {
        ids: Vec::new(),
        page: 0,
        more: false
      }
    );

    assert_eq!(
      server.get_json::<api::SatInscription>("/r/sat/5000000000/at/0"),
      api::SatInscription { id: None }
    );

    server.mine_blocks(1);

    let txid = server.core.broadcast_tx(TransactionTemplate {
      inputs: &[(1, 0, 0, inscription("text/plain", "foo").to_witness())],
      ..default()
    });

    server.mine_blocks(1);

    let mut ids = Vec::new();
    ids.push(InscriptionId { txid, index: 0 });

    for i in 1..111 {
      let txid = server.core.broadcast_tx(TransactionTemplate {
        inputs: &[(i + 1, 1, 0, inscription("text/plain", "foo").to_witness())],
        ..default()
      });

      server.mine_blocks(1);

      ids.push(InscriptionId { txid, index: 0 });
    }

    let paginated_response = server.get_json::<api::SatInscriptions>("/r/sat/5000000000");

    let equivalent_paginated_response =
      server.get_json::<api::SatInscriptions>("/r/sat/5000000000/0");

    assert_eq!(paginated_response.ids.len(), 100);
    assert!(paginated_response.more);
    assert_eq!(paginated_response.page, 0);

    assert_eq!(
      paginated_response.ids.len(),
      equivalent_paginated_response.ids.len()
    );
    assert_eq!(paginated_response.more, equivalent_paginated_response.more);
    assert_eq!(paginated_response.page, equivalent_paginated_response.page);

    let paginated_response = server.get_json::<api::SatInscriptions>("/r/sat/5000000000/1");

    assert_eq!(paginated_response.ids.len(), 11);
    assert!(!paginated_response.more);
    assert_eq!(paginated_response.page, 1);

    assert_eq!(
      server
        .get_json::<api::SatInscription>("/r/sat/5000000000/at/0")
        .id,
      Some(ids[0])
    );

    assert_eq!(
      server
        .get_json::<api::SatInscription>("/r/sat/5000000000/at/-111")
        .id,
      Some(ids[0])
    );

    assert_eq!(
      server
        .get_json::<api::SatInscription>("/r/sat/5000000000/at/110")
        .id,
      Some(ids[110])
    );

    assert_eq!(
      server
        .get_json::<api::SatInscription>("/r/sat/5000000000/at/-1")
        .id,
      Some(ids[110])
    );

    assert!(server
      .get_json::<api::SatInscription>("/r/sat/5000000000/at/111")
      .id
      .is_none());
  }

  #[test]
  fn children_recursive_endpoint() {
    let server = TestServer::builder().chain(Chain::Regtest).build();
    server.mine_blocks(1);

    let parent_txid = server.core.broadcast_tx(TransactionTemplate {
      inputs: &[(1, 0, 0, inscription("text/plain", "hello").to_witness())],
      ..default()
    });

    let parent_inscription_id = InscriptionId {
      txid: parent_txid,
      index: 0,
    };

    server.assert_response(
      format!("/r/children/{parent_inscription_id}"),
      StatusCode::NOT_FOUND,
      &format!("inscription {parent_inscription_id} not found"),
    );

    server.mine_blocks(1);

    let children_json =
      server.get_json::<api::Children>(format!("/r/children/{parent_inscription_id}"));
    assert_eq!(children_json.ids.len(), 0);

    let mut builder = script::Builder::new();
    for _ in 0..111 {
      builder = Inscription {
        content_type: Some("text/plain".into()),
        body: Some("hello".into()),
        parents: vec![parent_inscription_id.value()],
        unrecognized_even_field: false,
        ..default()
      }
      .append_reveal_script_to_builder(builder);
    }

    let witness = Witness::from_slice(&[builder.into_bytes(), Vec::new()]);

    let txid = server.core.broadcast_tx(TransactionTemplate {
      inputs: &[(2, 0, 0, witness), (2, 1, 0, Default::default())],
      ..default()
    });

    server.mine_blocks(1);

    let first_child_inscription_id = InscriptionId { txid, index: 0 };
    let hundredth_child_inscription_id = InscriptionId { txid, index: 99 };
    let hundred_first_child_inscription_id = InscriptionId { txid, index: 100 };
    let hundred_eleventh_child_inscription_id = InscriptionId { txid, index: 110 };

    let children_json =
      server.get_json::<api::Children>(format!("/r/children/{parent_inscription_id}"));

    assert_eq!(children_json.ids.len(), 100);
    assert_eq!(children_json.ids[0], first_child_inscription_id);
    assert_eq!(children_json.ids[99], hundredth_child_inscription_id);
    assert!(children_json.more);
    assert_eq!(children_json.page, 0);

    let children_json =
      server.get_json::<api::Children>(format!("/r/children/{parent_inscription_id}/1"));

    assert_eq!(children_json.ids.len(), 11);
    assert_eq!(children_json.ids[0], hundred_first_child_inscription_id);
    assert_eq!(children_json.ids[10], hundred_eleventh_child_inscription_id);
    assert!(!children_json.more);
    assert_eq!(children_json.page, 1);
  }

  #[test]
  fn parents_recursive_endpoint() {
    let server = TestServer::builder().chain(Chain::Regtest).build();
    server.mine_blocks(1);

    let mut parent_ids = Vec::new();
    let mut inputs = Vec::new();
    for i in 0..111 {
      parent_ids.push(InscriptionId {
        txid: server.core.broadcast_tx(TransactionTemplate {
          inputs: &[(i + 1, 0, 0, inscription("text/plain", "hello").to_witness())],
          ..default()
        }),
        index: 0,
      });

      inputs.push((i + 2, 1, 0, Witness::default()));

      server.mine_blocks(1);
    }

    inputs.insert(
      0,
      (
        112,
        0,
        0,
        Inscription {
          content_type: Some("text/plain".into()),
          body: Some("hello".into()),
          parents: parent_ids.iter().map(|id| id.value()).collect(),
          ..default()
        }
        .to_witness(),
      ),
    );

    let txid = server.core.broadcast_tx(TransactionTemplate {
      inputs: &inputs,
      ..default()
    });

    server.mine_blocks(1);

    let inscription_id = InscriptionId { txid, index: 0 };

    let first_parent_inscription_id = parent_ids[0];
    let hundredth_parent_inscription_id = parent_ids[99];
    let hundred_first_parent_inscription_id = parent_ids[100];
    let hundred_eleventh_parent_inscription_id = parent_ids[110];

    let parents_json = server.get_json::<api::Inscriptions>(format!("/r/parents/{inscription_id}"));

    assert_eq!(parents_json.ids.len(), 100);
    assert_eq!(parents_json.ids[0], first_parent_inscription_id);
    assert_eq!(parents_json.ids[99], hundredth_parent_inscription_id);
    assert!(parents_json.more);
    assert_eq!(parents_json.page_index, 0);

    let parents_json =
      server.get_json::<api::Inscriptions>(format!("/r/parents/{inscription_id}/1"));

    assert_eq!(parents_json.ids.len(), 11);
    assert_eq!(parents_json.ids[0], hundred_first_parent_inscription_id);
    assert_eq!(parents_json.ids[10], hundred_eleventh_parent_inscription_id);
    assert!(!parents_json.more);
    assert_eq!(parents_json.page_index, 1);
  }

  #[test]
  fn child_inscriptions_recursive_endpoint() {
    let server = TestServer::builder().chain(Chain::Regtest).build();
    server.mine_blocks(1);

    let parent_txid = server.core.broadcast_tx(TransactionTemplate {
      inputs: &[(1, 0, 0, inscription("text/plain", "hello").to_witness())],
      ..default()
    });

    let parent_inscription_id = InscriptionId {
      txid: parent_txid,
      index: 0,
    };

    server.assert_response(
      format!("/r/children/{parent_inscription_id}/inscriptions"),
      StatusCode::NOT_FOUND,
      &format!("inscription {parent_inscription_id} not found"),
    );

    server.mine_blocks(1);

    let child_inscriptions_json = server.get_json::<api::ChildInscriptions>(format!(
      "/r/children/{parent_inscription_id}/inscriptions"
    ));
    assert_eq!(child_inscriptions_json.children.len(), 0);

    let mut builder = script::Builder::new();
    for _ in 0..111 {
      builder = Inscription {
        content_type: Some("text/plain".into()),
        body: Some("hello".into()),
        parents: vec![parent_inscription_id.value()],
        unrecognized_even_field: false,
        ..default()
      }
      .append_reveal_script_to_builder(builder);
    }

    let witness = Witness::from_slice(&[builder.into_bytes(), Vec::new()]);

    let txid = server.core.broadcast_tx(TransactionTemplate {
      inputs: &[(2, 0, 0, witness), (2, 1, 0, Default::default())],
      ..default()
    });

    server.mine_blocks(1);

    let first_child_inscription_id = InscriptionId { txid, index: 0 };
    let hundredth_child_inscription_id = InscriptionId { txid, index: 99 };
    let hundred_first_child_inscription_id = InscriptionId { txid, index: 100 };
    let hundred_eleventh_child_inscription_id = InscriptionId { txid, index: 110 };

    let child_inscriptions_json = server.get_json::<api::ChildInscriptions>(format!(
      "/r/children/{parent_inscription_id}/inscriptions"
    ));

    assert_eq!(child_inscriptions_json.children.len(), 100);

    assert_eq!(
      child_inscriptions_json.children[0].id,
      first_child_inscription_id
    );
    assert_eq!(child_inscriptions_json.children[0].number, 1); // parent is #0, 1st child is #1

    assert_eq!(
      child_inscriptions_json.children[99].id,
      hundredth_child_inscription_id
    );
    assert_eq!(child_inscriptions_json.children[99].number, -99); // all but 1st child are cursed

    assert!(child_inscriptions_json.more);
    assert_eq!(child_inscriptions_json.page, 0);

    let child_inscriptions_json = server.get_json::<api::ChildInscriptions>(format!(
      "/r/children/{parent_inscription_id}/inscriptions/1"
    ));

    assert_eq!(child_inscriptions_json.children.len(), 11);

    assert_eq!(
      child_inscriptions_json.children[0].id,
      hundred_first_child_inscription_id
    );
    assert_eq!(child_inscriptions_json.children[0].number, -100);

    assert_eq!(
      child_inscriptions_json.children[10].id,
      hundred_eleventh_child_inscription_id
    );
    assert_eq!(child_inscriptions_json.children[10].number, -110);

    assert!(!child_inscriptions_json.more);
    assert_eq!(child_inscriptions_json.page, 1);
  }

  #[test]
  fn inscriptions_in_block_page() {
    let server = TestServer::builder()
      .chain(Chain::Regtest)
      .index_sats()
      .build();

    for _ in 0..101 {
      server.mine_blocks(1);
    }

    for i in 0..101 {
      server.core.broadcast_tx(TransactionTemplate {
        inputs: &[(i + 1, 0, 0, inscription("text/foo", "hello").to_witness())],
        ..default()
      });
    }

    server.mine_blocks(1);

    server.assert_response_regex(
      "/inscriptions/block/102",
      StatusCode::OK,
      r".*(<a href=/inscription/[[:xdigit:]]{64}i0>.*</a>.*){100}.*",
    );

    server.assert_response_regex(
      "/inscriptions/block/102/1",
      StatusCode::OK,
      r".*<a href=/inscription/[[:xdigit:]]{64}i0>.*</a>.*",
    );
  }

  #[test]
  fn inscription_query_display() {
    assert_eq!(
      query::Inscription::Id(inscription_id(1)).to_string(),
      "1111111111111111111111111111111111111111111111111111111111111111i1"
    );
    assert_eq!(query::Inscription::Number(1).to_string(), "1")
  }

  #[test]
  fn inscription_not_found() {
    TestServer::builder()
      .chain(Chain::Regtest)
      .build()
      .assert_response(
        "/inscription/0",
        StatusCode::NOT_FOUND,
        "inscription 0 not found",
      );
  }

  #[test]
  fn looking_up_inscription_by_sat_requires_sat_index() {
    TestServer::builder()
      .chain(Chain::Regtest)
      .build()
      .assert_response(
        "/inscription/abcd",
        StatusCode::NOT_FOUND,
        "sat index required",
      );
  }

  #[test]
  fn delegate() {
    let server = TestServer::builder().chain(Chain::Regtest).build();

    server.mine_blocks(1);

    let delegate = Inscription {
      content_type: Some("text/html".into()),
      body: Some("foo".into()),
      ..default()
    };

    let txid = server.core.broadcast_tx(TransactionTemplate {
      inputs: &[(1, 0, 0, delegate.to_witness())],
      ..default()
    });

    let delegate = InscriptionId { txid, index: 0 };

    server.mine_blocks(1);

    let inscription = Inscription {
      delegate: Some(delegate.value()),
      ..default()
    };

    let txid = server.core.broadcast_tx(TransactionTemplate {
      inputs: &[(2, 0, 0, inscription.to_witness())],
      ..default()
    });

    server.mine_blocks(1);

    let id = InscriptionId { txid, index: 0 };

    server.assert_response_regex(
      format!("/inscription/{id}"),
      StatusCode::OK,
      format!(
        ".*<h1>Inscription 1</h1>.*
        <dl>
          <dt>id</dt>
          <dd class=collapse>{id}</dd>
          .*
          <dt>delegate</dt>
          <dd><a href=/inscription/{delegate}>{delegate}</a></dd>
          .*
        </dl>.*"
      )
      .unindent(),
    );

    server.assert_response(format!("/content/{id}"), StatusCode::OK, "foo");

    server.assert_response(format!("/preview/{id}"), StatusCode::OK, "foo");

    assert_eq!(
      server
        .get_json::<api::InscriptionRecursive>(format!("/r/inscription/{id}"))
        .delegate,
      Some(delegate)
    );
  }

  #[test]
  fn undelegated_content() {
    let server = TestServer::builder().chain(Chain::Regtest).build();

    server.mine_blocks(1);

    let delegate = Inscription {
      content_type: Some("text/plain".into()),
      body: Some("foo".into()),
      ..default()
    };

    let delegate_txid = server.core.broadcast_tx(TransactionTemplate {
      inputs: &[(1, 0, 0, delegate.to_witness())],
      ..default()
    });

    let delegate_id = InscriptionId {
      txid: delegate_txid,
      index: 0,
    };

    server.mine_blocks(1);

    let inscription = Inscription {
      content_type: Some("text/plain".into()),
      body: Some("bar".into()),
      delegate: Some(delegate_id.value()),
      ..default()
    };

    let txid = server.core.broadcast_tx(TransactionTemplate {
      inputs: &[(2, 0, 0, inscription.to_witness())],
      ..default()
    });

    server.mine_blocks(1);

    let id = InscriptionId { txid, index: 0 };

    server.assert_response(
      format!("/r/undelegated-content/{id}"),
      StatusCode::OK,
      "bar",
    );

    server.assert_response(format!("/content/{id}"), StatusCode::OK, "foo");

    // Test normal inscription without delegate
    let normal_inscription = Inscription {
      content_type: Some("text/plain".into()),
      body: Some("baz".into()),
      ..default()
    };

    let normal_txid = server.core.broadcast_tx(TransactionTemplate {
      inputs: &[(3, 0, 0, normal_inscription.to_witness())],
      ..default()
    });

    server.mine_blocks(1);

    let normal_id = InscriptionId {
      txid: normal_txid,
      index: 0,
    };

    server.assert_response(
      format!("/r/undelegated-content/{normal_id}"),
      StatusCode::OK,
      "baz",
    );
    server.assert_response(format!("/content/{normal_id}"), StatusCode::OK, "baz");
  }

  #[test]
  fn content_proxy() {
    let server = TestServer::builder().chain(Chain::Regtest).build();

    server.mine_blocks(1);

    let inscription = Inscription {
      content_type: Some("text/html".into()),
      body: Some("foo".into()),
      ..default()
    };

    let txid = server.core.broadcast_tx(TransactionTemplate {
      inputs: &[(1, 0, 0, inscription.to_witness())],
      ..default()
    });

    server.mine_blocks(1);

    let id = InscriptionId { txid, index: 0 };

    server.assert_response(format!("/content/{id}"), StatusCode::OK, "foo");

    let server_with_proxy = TestServer::builder()
      .chain(Chain::Regtest)
      .server_option("--proxy", server.url.as_ref())
      .build();

    server_with_proxy.mine_blocks(1);

    server.assert_response(format!("/content/{id}"), StatusCode::OK, "foo");
    server_with_proxy.assert_response(format!("/content/{id}"), StatusCode::OK, "foo");
  }

  #[test]
  fn metadata_proxy() {
    let server = TestServer::builder().chain(Chain::Regtest).build();

    server.mine_blocks(1);

    let mut metadata = Vec::new();
    ciborium::into_writer("bar", &mut metadata).unwrap();

    let inscription = Inscription {
      content_type: Some("text/html".into()),
      body: Some("foo".into()),
      metadata: Some(metadata.clone()),
      ..default()
    };

    let txid = server.core.broadcast_tx(TransactionTemplate {
      inputs: &[(1, 0, 0, inscription.to_witness())],
      ..default()
    });

    server.mine_blocks(1);

    let id = InscriptionId { txid, index: 0 };

    server.assert_response(
      format!("/r/metadata/{id}"),
      StatusCode::OK,
      &format!("\"{}\"", hex::encode(metadata.clone())),
    );

    let server_with_proxy = TestServer::builder()
      .chain(Chain::Regtest)
      .server_option("--proxy", server.url.as_ref())
      .build();

    server_with_proxy.mine_blocks(1);

    server.assert_response(
      format!("/r/metadata/{id}"),
      StatusCode::OK,
      &format!("\"{}\"", hex::encode(metadata.clone())),
    );

    server_with_proxy.assert_response(
      format!("/r/metadata/{id}"),
      StatusCode::OK,
      &format!("\"{}\"", hex::encode(metadata.clone())),
    );
  }

  #[test]
  fn children_proxy() {
    let server = TestServer::builder().chain(Chain::Regtest).build();

    server.mine_blocks(1);

    let parent_txid = server.core.broadcast_tx(TransactionTemplate {
      inputs: &[(1, 0, 0, inscription("text/plain", "hello").to_witness())],
      ..default()
    });

    let parent_id = InscriptionId {
      txid: parent_txid,
      index: 0,
    };

    server.assert_response(
      format!("/r/children/{parent_id}"),
      StatusCode::NOT_FOUND,
      &format!("inscription {parent_id} not found"),
    );

    server.mine_blocks(1);

    let children = server.get_json::<api::Children>(format!("/r/children/{parent_id}"));

    assert_eq!(children.ids.len(), 0);

    let mut builder = script::Builder::new();
    for _ in 0..11 {
      builder = Inscription {
        content_type: Some("text/plain".into()),
        body: Some("hello".into()),
        parents: vec![parent_id.value()],
        unrecognized_even_field: false,
        ..default()
      }
      .append_reveal_script_to_builder(builder);
    }

    let witness = Witness::from_slice(&[builder.into_bytes(), Vec::new()]);

    let txid = server.core.broadcast_tx(TransactionTemplate {
      inputs: &[(2, 0, 0, witness), (2, 1, 0, Default::default())],
      ..default()
    });

    server.mine_blocks(1);

    let first_child_id = InscriptionId { txid, index: 0 };

    let children = server.get_json::<api::Children>(format!("/r/children/{parent_id}"));

    assert_eq!(children.ids.len(), 11);
    assert_eq!(first_child_id, children.ids[0]);

    let server_with_proxy = TestServer::builder()
      .chain(Chain::Regtest)
      .server_option("--proxy", server.url.as_ref())
      .build();

    server_with_proxy.mine_blocks(1);

    let children = server.get_json::<api::Children>(format!("/r/children/{parent_id}"));

    assert_eq!(children.ids.len(), 11);
    assert_eq!(first_child_id, children.ids[0]);

    let children = server_with_proxy.get_json::<api::Children>(format!("/r/children/{parent_id}"));

    assert_eq!(children.ids.len(), 11);
    assert_eq!(first_child_id, children.ids[0]);
  }

  #[test]
  fn inscription_proxy() {
    let server = TestServer::builder().chain(Chain::Regtest).build();

    server.mine_blocks(1);

    let inscription = Inscription {
      content_type: Some("text/html".into()),
      body: Some("foo".into()),
      ..default()
    };

    let txid = server.core.broadcast_tx(TransactionTemplate {
      inputs: &[(1, 0, 0, inscription.to_witness())],
      ..default()
    });

    server.mine_blocks(1);

    let id = InscriptionId { txid, index: 0 };

    pretty_assert_eq!(
      server.get_json::<api::InscriptionRecursive>(format!("/r/inscription/{id}")),
      api::InscriptionRecursive {
        charms: Vec::new(),
        content_type: Some("text/html".into()),
        content_length: Some(3),
        delegate: None,
        fee: 0,
        height: 2,
        id,
        number: 0,
        output: OutPoint { txid, vout: 0 },
        sat: None,
        satpoint: SatPoint {
          outpoint: OutPoint { txid, vout: 0 },
          offset: 0
        },
        timestamp: 2,
        value: Some(50 * COIN_VALUE),
        address: Some("bcrt1qqqqqqqqqqqqqqqqqqqqqqqqqqqqqqqqqdku202".to_string())
      }
    );

    let server_with_proxy = TestServer::builder()
      .chain(Chain::Regtest)
      .server_option("--proxy", server.url.as_ref())
      .build();

    server_with_proxy.mine_blocks(1);

    pretty_assert_eq!(
      server.get_json::<api::InscriptionRecursive>(format!("/r/inscription/{id}")),
      api::InscriptionRecursive {
        charms: Vec::new(),
        content_type: Some("text/html".into()),
        content_length: Some(3),
        delegate: None,
        fee: 0,
        height: 2,
        id,
        number: 0,
        output: OutPoint { txid, vout: 0 },
        sat: None,
        satpoint: SatPoint {
          outpoint: OutPoint { txid, vout: 0 },
          offset: 0
        },
        timestamp: 2,
        value: Some(50 * COIN_VALUE),
        address: Some("bcrt1qqqqqqqqqqqqqqqqqqqqqqqqqqqqqqqqqdku202".to_string())
      }
    );

    assert_eq!(
      server_with_proxy.get_json::<api::InscriptionRecursive>(format!("/r/inscription/{id}")),
      api::InscriptionRecursive {
        charms: Vec::new(),
        content_type: Some("text/html".into()),
        content_length: Some(3),
        delegate: None,
        fee: 0,
        height: 2,
        id,
        number: 0,
        output: OutPoint { txid, vout: 0 },
        sat: None,
        satpoint: SatPoint {
          outpoint: OutPoint { txid, vout: 0 },
          offset: 0
        },
        timestamp: 2,
        value: Some(50 * COIN_VALUE),
        address: Some("bcrt1qqqqqqqqqqqqqqqqqqqqqqqqqqqqqqqqqdku202".to_string())
      }
    );
  }

  #[test]
  fn block_info() {
    let server = TestServer::new();

    pretty_assert_eq!(
      server.get_json::<api::BlockInfo>("/r/blockinfo/0"),
      api::BlockInfo {
        average_fee: 0,
        average_fee_rate: 0,
        bits: 486604799,
        chainwork: [0; 32],
        confirmations: 0,
        difficulty: 0.0,
        hash: "000000000019d6689c085ae165831e934ff763ae46a2a6c172b3f1b60a8ce26f"
          .parse()
          .unwrap(),
        feerate_percentiles: [0, 0, 0, 0, 0],
        height: 0,
        max_fee: 0,
        max_fee_rate: 0,
        max_tx_size: 0,
        median_fee: 0,
        median_time: None,
        merkle_root: TxMerkleNode::all_zeros(),
        min_fee: 0,
        min_fee_rate: 0,
        next_block: None,
        nonce: 0,
        previous_block: None,
        subsidy: 0,
        target: "00000000ffff0000000000000000000000000000000000000000000000000000"
          .parse()
          .unwrap(),
        timestamp: 0,
        total_fee: 0,
        total_size: 0,
        total_weight: 0,
        transaction_count: 0,
        version: 1,
      },
    );

    server.mine_blocks(1);

    pretty_assert_eq!(
      server.get_json::<api::BlockInfo>("/r/blockinfo/1"),
      api::BlockInfo {
        average_fee: 0,
        average_fee_rate: 0,
        bits: 0,
        chainwork: [0; 32],
        confirmations: 0,
        difficulty: 0.0,
        hash: "56d05060a0280d0712d113f25321158747310ece87ea9e299bde06cf385b8d85"
          .parse()
          .unwrap(),
        feerate_percentiles: [0, 0, 0, 0, 0],
        height: 1,
        max_fee: 0,
        max_fee_rate: 0,
        max_tx_size: 0,
        median_fee: 0,
        median_time: None,
        merkle_root: TxMerkleNode::all_zeros(),
        min_fee: 0,
        min_fee_rate: 0,
        next_block: None,
        nonce: 0,
        previous_block: None,
        subsidy: 0,
        target: BlockHash::all_zeros(),
        timestamp: 0,
        total_fee: 0,
        total_size: 0,
        total_weight: 0,
        transaction_count: 0,
        version: 1,
      },
    )
  }

  #[test]
  fn authentication_requires_username_and_password() {
    assert!(Arguments::try_parse_from(["ord", "--server-username", "server", "foo"]).is_err());
    assert!(Arguments::try_parse_from(["ord", "--server-password", "server", "bar"]).is_err());
    assert!(Arguments::try_parse_from([
      "ord",
      "--server-username",
      "foo",
      "--server-password",
      "bar",
      "server"
    ])
    .is_ok());
  }

  #[test]
  fn inscriptions_can_be_hidden_with_config() {
    let core = mockcore::builder()
      .network(Chain::Regtest.network())
      .build();

    core.mine_blocks(1);

    let txid = core.broadcast_tx(TransactionTemplate {
      inputs: &[(1, 0, 0, inscription("text/foo", "hello").to_witness())],
      ..default()
    });

    core.mine_blocks(1);

    let inscription = InscriptionId { txid, index: 0 };

    let server = TestServer::builder()
      .core(core)
      .config(&format!("hidden: [{inscription}]"))
      .build();

    server.assert_response_regex(format!("/inscription/{inscription}"), StatusCode::OK, ".*");

    server.assert_response_regex(
      format!("/content/{inscription}"),
      StatusCode::OK,
      PreviewUnknownHtml.to_string(),
    );
  }

  #[test]
  fn update_endpoint_is_not_available_when_not_in_integration_test_mode() {
    let server = TestServer::builder().build();
    server.assert_response("/update", StatusCode::NOT_FOUND, "");
  }

  #[test]
  fn burned_charm() {
    let server = TestServer::builder().chain(Chain::Regtest).build();

    server.mine_blocks(1);

    let inscription = Inscription {
      content_type: Some("text/html".into()),
      body: Some("foo".into()),
      ..default()
    };

    let txid = server.core.broadcast_tx(TransactionTemplate {
      inputs: &[(1, 0, 0, inscription.to_witness())],
      outputs: 0,
      op_return_index: Some(0),
      op_return_value: Some(50 * COIN_VALUE),
      op_return: Some(
        script::Builder::new()
          .push_opcode(opcodes::all::OP_RETURN)
          .into_script(),
      ),
      ..default()
    });

    server.mine_blocks(1);

    let id = InscriptionId { txid, index: 0 };

    pretty_assert_eq!(
      server.get_json::<api::InscriptionRecursive>(format!("/r/inscription/{id}")),
      api::InscriptionRecursive {
        charms: vec![Charm::Burned],
        content_type: Some("text/html".into()),
        content_length: Some(3),
        delegate: None,
        fee: 0,
        height: 2,
        id,
        number: 0,
        output: OutPoint { txid, vout: 0 },
        sat: None,
        satpoint: SatPoint {
          outpoint: OutPoint { txid, vout: 0 },
          offset: 0
        },
        timestamp: 2,
        value: Some(50 * COIN_VALUE),
        address: None
      }
    );
  }

  #[test]
  fn burned_charm_on_transfer() {
    let server = TestServer::builder().chain(Chain::Regtest).build();

    server.mine_blocks(1);

    let inscription = Inscription {
      content_type: Some("text/html".into()),
      body: Some("foo".into()),
      ..default()
    };

    let create_txid = server.core.broadcast_tx(TransactionTemplate {
      inputs: &[(1, 0, 0, inscription.to_witness())],
      outputs: 1,
      ..default()
    });

    server.mine_blocks(1);

    let id = InscriptionId {
      txid: create_txid,
      index: 0,
    };

    pretty_assert_eq!(
      server.get_json::<api::InscriptionRecursive>(format!("/r/inscription/{id}")),
      api::InscriptionRecursive {
        charms: vec![],
        content_type: Some("text/html".into()),
        content_length: Some(3),
        delegate: None,
        fee: 0,
        height: 2,
        id,
        number: 0,
        output: OutPoint {
          txid: create_txid,
          vout: 0
        },
        sat: None,
        satpoint: SatPoint {
          outpoint: OutPoint {
            txid: create_txid,
            vout: 0
          },
          offset: 0
        },
        timestamp: 2,
        value: Some(50 * COIN_VALUE),
        address: Some("bcrt1qqqqqqqqqqqqqqqqqqqqqqqqqqqqqqqqqdku202".to_string())
      }
    );

    let transfer_txid = server.core.broadcast_tx(TransactionTemplate {
      inputs: &[(2, 1, 0, Default::default())],
      fee: 0,
      outputs: 0,
      op_return_index: Some(0),
      op_return_value: Some(50 * COIN_VALUE),
      op_return: Some(
        script::Builder::new()
          .push_opcode(opcodes::all::OP_RETURN)
          .into_script(),
      ),
      ..default()
    });

    server.mine_blocks(1);

    pretty_assert_eq!(
      server.get_json::<api::InscriptionRecursive>(format!("/r/inscription/{id}")),
      api::InscriptionRecursive {
        charms: vec![Charm::Burned],
        content_type: Some("text/html".into()),
        content_length: Some(3),
        delegate: None,
        fee: 0,
        height: 2,
        id,
        number: 0,
        output: OutPoint {
          txid: transfer_txid,
          vout: 0
        },
        sat: None,
        satpoint: SatPoint {
          outpoint: OutPoint {
            txid: transfer_txid,
            vout: 0
          },
          offset: 0
        },
        timestamp: 2,
        value: Some(50 * COIN_VALUE),
        address: None
      }
    );
  }

  #[test]
  fn unknown_output_returns_404() {
    let server = TestServer::builder().chain(Chain::Regtest).build();
    server.assert_response(
      "/output/0123456789abcdef0123456789abcdef0123456789abcdef0123456789abcdef:123",
      StatusCode::NOT_FOUND,
      "output 0123456789abcdef0123456789abcdef0123456789abcdef0123456789abcdef:123 not found",
    );
  }
}<|MERGE_RESOLUTION|>--- conflicted
+++ resolved
@@ -285,11 +285,8 @@
         .route("/static/*path", get(Self::static_asset))
         .route("/status", get(Self::status))
         .route("/tx/:txid", get(Self::transaction))
-<<<<<<< HEAD
         .route("/tx_inscriptions/:txid", get(Self::transaction_inscriptions))
-=======
         .route("/decode/:txid", get(Self::decode))
->>>>>>> c8f0a1de
         .route("/update", get(Self::update))
         .fallback(Self::fallback)
         .layer(Extension(index))
@@ -1110,7 +1107,6 @@
     })
   }
 
-<<<<<<< HEAD
   async fn transaction_inscriptions(
     Extension(index): Extension<Arc<Index>>,
     Path(txid): Path<Txid>,
@@ -1122,7 +1118,6 @@
     )
   }
   
-=======
   async fn decode(
     Extension(index): Extension<Arc<Index>>,
     Path(txid): Path<Txid>,
@@ -1148,7 +1143,6 @@
     })
   }
 
->>>>>>> c8f0a1de
   async fn update(
     Extension(settings): Extension<Arc<Settings>>,
     Extension(index): Extension<Arc<Index>>,
