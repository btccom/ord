--- conflicted
+++ resolved
@@ -5,18 +5,6 @@
     error::{OptionExt, ServerError, ServerResult},
   },
   super::*,
-<<<<<<< HEAD
-    consensus::encode::deserialize,
-  crate::{
-    server_config::ServerConfig,
-    templates::{
-      BlockHtml, BlocksHtml, ChildrenHtml, ClockSvg, CollectionsHtml, HomeHtml, InputHtml,
-      InscriptionHtml, InscriptionsBlockHtml, InscriptionsHtml, OutputHtml, PageContent, PageHtml,
-      PreviewAudioHtml, PreviewCodeHtml, PreviewFontHtml, PreviewImageHtml, PreviewMarkdownHtml,
-      PreviewModelHtml, PreviewPdfHtml, PreviewTextHtml, PreviewUnknownHtml, PreviewVideoHtml,
-      RangeHtml, RareTxt, RuneBalancesHtml, RuneHtml, RunesHtml, SatHtml, TransactionHtml,
-    },
-=======
   crate::templates::{
     BlockHtml, BlocksHtml, ChildrenHtml, ClockSvg, CollectionsHtml, HomeHtml, InputHtml,
     InscriptionHtml, InscriptionsBlockHtml, InscriptionsHtml, OutputHtml, PageContent, PageHtml,
@@ -24,7 +12,6 @@
     PreviewMarkdownHtml, PreviewModelHtml, PreviewPdfHtml, PreviewTextHtml, PreviewUnknownHtml,
     PreviewVideoHtml, RangeHtml, RareTxt, RuneBalancesHtml, RuneHtml, RunesHtml, SatHtml,
     TransactionHtml,
->>>>>>> e048d102
   },
   axum::{
     body,
@@ -274,12 +261,9 @@
         .route("/static/*path", get(Self::static_asset))
         .route("/status", get(Self::status))
         .route("/tx/:txid", get(Self::transaction))
-<<<<<<< HEAD
         .route("/tx_inscriptions/:txid", get(Self::transaction_inscriptions))
-=======
         .route("/update", get(Self::update))
         .fallback(Self::fallback)
->>>>>>> e048d102
         .layer(Extension(index))
         .layer(Extension(server_config.clone()))
         .layer(Extension(settings.clone()))
@@ -915,7 +899,6 @@
     })
   }
 
-<<<<<<< HEAD
   async fn transaction_inscriptions(
     Extension(index): Extension<Arc<Index>>,
     Path(txid): Path<Txid>,
@@ -927,7 +910,6 @@
     )
   }
   
-=======
   async fn update(
     Extension(settings): Extension<Arc<Settings>>,
     Extension(index): Extension<Arc<Index>>,
@@ -942,7 +924,6 @@
     })
   }
 
->>>>>>> e048d102
   async fn metadata(
     Extension(index): Extension<Arc<Index>>,
     Path(inscription_id): Path<InscriptionId>,
