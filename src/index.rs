--- conflicted
+++ resolved
@@ -668,7 +668,6 @@
     }))
   }
 
-<<<<<<< HEAD
   pub(crate) fn get_transaction_inscription(
     &self,
     txid: Txid,
@@ -680,28 +679,7 @@
     }
   }
 
-  pub(crate) fn get_inscriptions_on_output(
-    &self,
-    outpoint: OutPoint,
-  ) -> Result<Vec<InscriptionId>> {
-    Ok(
-      Self::inscriptions_on_output(
-        &self
-          .database
-          .begin_read()?
-          .open_multimap_table(SATPOINT_TO_INSCRIPTION_ID)?,
-        outpoint,
-      )?
-      .map(|(_satpoint, inscription_id)| inscription_id)
-      .collect(),
-    )
-  }
-
-  #[cfg(test)]
-  pub(crate) fn get_inscriptions_on_output_ordered(
-=======
   pub(crate) fn get_inscriptions_on_output_with_satpoints(
->>>>>>> b54e58a0
     &self,
     outpoint: OutPoint,
   ) -> Result<Vec<(SatPoint, InscriptionId)>> {
