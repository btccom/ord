--- conflicted
+++ resolved
@@ -1504,7 +1504,6 @@
     }))
   }
 
-<<<<<<< HEAD
   pub(crate) fn get_transaction_inscription(
     &self,
     txid: Txid,
@@ -1516,10 +1515,7 @@
     }
   }
 
-  pub(crate) fn inscription_count(&self, txid: Txid) -> Result<u32> {
-=======
   pub fn inscription_count(&self, txid: Txid) -> Result<u32> {
->>>>>>> c8f0a1de
     let start = InscriptionId { index: 0, txid };
 
     let end = InscriptionId {
@@ -1934,7 +1930,6 @@
     ))
   }
 
-<<<<<<< HEAD
   pub(crate) fn get_max_and_min_inscription_num(
     &self,
   ) -> Result<(i32, i32)> {
@@ -1958,10 +1953,7 @@
     Ok((max, min))
   }
 
-  pub(crate) fn get_home_inscriptions(&self) -> Result<Vec<InscriptionId>> {
-=======
   pub fn get_home_inscriptions(&self) -> Result<Vec<InscriptionId>> {
->>>>>>> c8f0a1de
     Ok(
       self
         .database
