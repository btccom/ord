use {
  self::{
    entry::{
      Entry, HeaderValue, InscriptionEntry, InscriptionEntryValue, InscriptionIdValue,
      OutPointValue, RuneEntryValue, RuneIdValue, SatPointValue, SatRange, TxidValue,
    },
    reorg::*,
    runes::{Rune, RuneId},
    updater::Updater,
  },
  super::*,
  crate::{
    subcommand::{find::FindRangeOutput, server::InscriptionQuery},
    templates::{RuneHtml, StatusHtml},
  },
  bitcoin::block::Header,
  bitcoincore_rpc::{json::GetBlockHeaderResult, Client},
  chrono::SubsecRound,
  indicatif::{ProgressBar, ProgressStyle},
  log::log_enabled,
  redb::{
    Database, DatabaseError, MultimapTable, MultimapTableDefinition, MultimapTableHandle,
    ReadOnlyTable, ReadableMultimapTable, ReadableTable, RedbKey, RedbValue, RepairSession,
    StorageError, Table, TableDefinition, TableHandle, WriteTransaction,
  },
  std::{
    collections::{BTreeSet, HashMap},
    io::{BufWriter, Write},
    sync::{Mutex, Once},
  },
};

pub(crate) use self::entry::RuneEntry;

pub(crate) mod entry;
mod fetcher;
mod reorg;
mod rtx;
mod updater;

#[cfg(test)]
pub(crate) mod testing;

const SCHEMA_VERSION: u64 = 16;

macro_rules! define_table {
  ($name:ident, $key:ty, $value:ty) => {
    const $name: TableDefinition<$key, $value> = TableDefinition::new(stringify!($name));
  };
}

macro_rules! define_multimap_table {
  ($name:ident, $key:ty, $value:ty) => {
    const $name: MultimapTableDefinition<$key, $value> =
      MultimapTableDefinition::new(stringify!($name));
  };
}

define_multimap_table! { SATPOINT_TO_SEQUENCE_NUMBER, &SatPointValue, u32 }
define_multimap_table! { SAT_TO_SEQUENCE_NUMBER, u64, u32 }
define_multimap_table! { SEQUENCE_NUMBER_TO_CHILDREN, u32, u32 }
define_table! { HEIGHT_TO_BLOCK_HEADER, u32, &HeaderValue }
define_table! { HEIGHT_TO_LAST_SEQUENCE_NUMBER, u32, u32 }
define_table! { HOME_INSCRIPTIONS, u32, InscriptionIdValue }
define_table! { INSCRIPTION_ID_TO_SEQUENCE_NUMBER, InscriptionIdValue, u32 }
define_table! { INSCRIPTION_NUMBER_TO_SEQUENCE_NUMBER, i32, u32 }
define_table! { OUTPOINT_TO_RUNE_BALANCES, &OutPointValue, &[u8] }
define_table! { OUTPOINT_TO_SAT_RANGES, &OutPointValue, &[u8] }
define_table! { OUTPOINT_TO_VALUE, &OutPointValue, u64}
define_table! { RUNE_ID_TO_RUNE_ENTRY, RuneIdValue, RuneEntryValue }
define_table! { RUNE_TO_RUNE_ID, u128, RuneIdValue }
define_table! { SAT_TO_SATPOINT, u64, &SatPointValue }
define_table! { SEQUENCE_NUMBER_TO_INSCRIPTION_ENTRY, u32, InscriptionEntryValue }
define_table! { SEQUENCE_NUMBER_TO_RUNE_ID, u32, RuneIdValue }
define_table! { SEQUENCE_NUMBER_TO_SATPOINT, u32, &SatPointValue }
define_table! { STATISTIC_TO_COUNT, u64, u64 }
define_table! { TRANSACTION_ID_TO_RUNE, &TxidValue, u128 }
define_table! { TRANSACTION_ID_TO_TRANSACTION, &TxidValue, &[u8] }
define_table! { WRITE_TRANSACTION_STARTING_BLOCK_COUNT_TO_TIMESTAMP, u32, u128 }

#[derive(Debug, PartialEq)]
pub enum List {
  Spent,
  Unspent(Vec<(u64, u64)>),
}

#[derive(Copy, Clone)]
pub(crate) enum Statistic {
  Schema = 0,
  BlessedInscriptions,
  Commits,
  CursedInscriptions,
  IndexRunes,
  IndexSats,
  LostSats,
  OutputsTraversed,
  ReservedRunes,
  Runes,
  SatRanges,
  UnboundInscriptions,
  IndexTransactions,
}

impl Statistic {
  fn key(self) -> u64 {
    self.into()
  }
}

impl From<Statistic> for u64 {
  fn from(statistic: Statistic) -> Self {
    statistic as u64
  }
}

#[derive(Serialize)]
pub(crate) struct Info {
  blocks_indexed: u32,
  branch_pages: u64,
  fragmented_bytes: u64,
  index_file_size: u64,
  index_path: PathBuf,
  leaf_pages: u64,
  metadata_bytes: u64,
  outputs_traversed: u64,
  page_size: usize,
  sat_ranges: u64,
  stored_bytes: u64,
  tables: BTreeMap<String, TableInfo>,
  total_bytes: u64,
  pub(crate) transactions: Vec<TransactionInfo>,
  tree_height: u32,
  utxos_indexed: u64,
}

#[derive(Serialize)]
pub(crate) struct TableInfo {
  branch_pages: u64,
  fragmented_bytes: u64,
  leaf_pages: u64,
  metadata_bytes: u64,
  proportion: f64,
  stored_bytes: u64,
  total_bytes: u64,
  tree_height: u32,
}

#[derive(Serialize)]
pub(crate) struct TransactionInfo {
  pub(crate) starting_block_count: u32,
  pub(crate) starting_timestamp: u128,
}

pub(crate) struct InscriptionInfo {
  pub(crate) children: Vec<InscriptionId>,
  pub(crate) entry: InscriptionEntry,
  pub(crate) parent: Option<InscriptionId>,
  pub(crate) output: Option<TxOut>,
  pub(crate) satpoint: SatPoint,
  pub(crate) inscription: Inscription,
  pub(crate) previous: Option<InscriptionId>,
  pub(crate) next: Option<InscriptionId>,
  pub(crate) rune: Option<SpacedRune>,
  pub(crate) charms: u16,
}

trait BitcoinCoreRpcResultExt<T> {
  fn into_option(self) -> Result<Option<T>>;
}

impl<T> BitcoinCoreRpcResultExt<T> for Result<T, bitcoincore_rpc::Error> {
  fn into_option(self) -> Result<Option<T>> {
    match self {
      Ok(ok) => Ok(Some(ok)),
      Err(bitcoincore_rpc::Error::JsonRpc(bitcoincore_rpc::jsonrpc::error::Error::Rpc(
        bitcoincore_rpc::jsonrpc::error::RpcError { code: -8, .. },
      ))) => Ok(None),
      Err(bitcoincore_rpc::Error::JsonRpc(bitcoincore_rpc::jsonrpc::error::Error::Rpc(
        bitcoincore_rpc::jsonrpc::error::RpcError { message, .. },
      )))
        if message.ends_with("not found") =>
      {
        Ok(None)
      }
      Err(err) => Err(err.into()),
    }
  }
}

pub struct Index {
  client: Client,
  database: Database,
  durability: redb::Durability,
  first_inscription_height: u32,
  genesis_block_coinbase_transaction: Transaction,
  genesis_block_coinbase_txid: Txid,
  height_limit: Option<u32>,
  index_runes: bool,
  index_sats: bool,
  index_transactions: bool,
  options: Options,
  path: PathBuf,
  started: DateTime<Utc>,
  unrecoverably_reorged: AtomicBool,
}

impl Index {
  pub fn open(options: &Options) -> Result<Self> {
    let client = options.bitcoin_rpc_client(None)?;

    let path = options
      .index
      .clone()
      .unwrap_or(options.data_dir().clone().join("index.redb"));

    if let Err(err) = fs::create_dir_all(path.parent().unwrap()) {
      bail!(
        "failed to create data dir `{}`: {err}",
        path.parent().unwrap().display()
      );
    }

    let db_cache_size = match options.db_cache_size {
      Some(db_cache_size) => db_cache_size,
      None => {
        let mut sys = System::new();
        sys.refresh_memory();
        usize::try_from(sys.total_memory() / 4)?
      }
    };

    log::info!("Setting DB cache size to {} bytes", db_cache_size);

    let durability = if cfg!(test) {
      redb::Durability::None
    } else {
      redb::Durability::Immediate
    };

    let index_runes;
    let index_sats;
    let index_transactions;

    let index_path = path.clone();
    let once = Once::new();
    let progress_bar = Mutex::new(None);

    let database = match Database::builder()
      .set_cache_size(db_cache_size)
      .set_repair_callback(move |progress: &mut RepairSession| {
        once.call_once(|| println!("Index file `{}` needs recovery. This can take a long time, especially for the --index-sats index.", index_path.display()));

        if !(cfg!(test) || log_enabled!(log::Level::Info) || integration_test()) {
          let mut guard = progress_bar.lock().unwrap();

          let progress_bar = guard.get_or_insert_with(|| {
            let progress_bar = ProgressBar::new(100);
            progress_bar.set_style(
              ProgressStyle::with_template("[repairing database] {wide_bar} {pos}/{len}").unwrap(),
            );
            progress_bar
          });

          #[allow(clippy::cast_possible_truncation, clippy::cast_sign_loss)]
          progress_bar.set_position((progress.progress() * 100.0) as u64);
        }
      })
      .open(&path)
    {
      Ok(database) => {
        {
          let tx = database.begin_read()?;
          let statistics = tx.open_table(STATISTIC_TO_COUNT)?;

          let schema_version = statistics
            .get(&Statistic::Schema.key())?
            .map(|x| x.value())
            .unwrap_or(0);

          match schema_version.cmp(&SCHEMA_VERSION) {
            cmp::Ordering::Less =>
              bail!(
                "index at `{}` appears to have been built with an older, incompatible version of ord, consider deleting and rebuilding the index: index schema {schema_version}, ord schema {SCHEMA_VERSION}",
                path.display()
              ),
            cmp::Ordering::Greater =>
              bail!(
                "index at `{}` appears to have been built with a newer, incompatible version of ord, consider updating ord: index schema {schema_version}, ord schema {SCHEMA_VERSION}",
                path.display()
              ),
            cmp::Ordering::Equal => {
            }
          }


          index_runes = Self::is_statistic_set(&statistics, Statistic::IndexRunes)?;
          index_sats = Self::is_statistic_set(&statistics, Statistic::IndexSats)?;
          index_transactions = Self::is_statistic_set(&statistics, Statistic::IndexTransactions)?;
        }

        database
      }
      Err(DatabaseError::Storage(StorageError::Io(error)))
        if error.kind() == io::ErrorKind::NotFound =>
      {
        let database = Database::builder()
          .set_cache_size(db_cache_size)
          .create(&path)?;

        let mut tx = database.begin_write()?;

        tx.set_durability(durability);

        tx.open_multimap_table(SATPOINT_TO_SEQUENCE_NUMBER)?;
        tx.open_multimap_table(SAT_TO_SEQUENCE_NUMBER)?;
        tx.open_multimap_table(SEQUENCE_NUMBER_TO_CHILDREN)?;
        tx.open_table(HEIGHT_TO_BLOCK_HEADER)?;
        tx.open_table(HEIGHT_TO_LAST_SEQUENCE_NUMBER)?;
        tx.open_table(HOME_INSCRIPTIONS)?;
        tx.open_table(INSCRIPTION_ID_TO_SEQUENCE_NUMBER)?;
        tx.open_table(INSCRIPTION_NUMBER_TO_SEQUENCE_NUMBER)?;
        tx.open_table(OUTPOINT_TO_RUNE_BALANCES)?;
        tx.open_table(OUTPOINT_TO_VALUE)?;
        tx.open_table(RUNE_ID_TO_RUNE_ENTRY)?;
        tx.open_table(RUNE_TO_RUNE_ID)?;
        tx.open_table(SAT_TO_SATPOINT)?;
        tx.open_table(SEQUENCE_NUMBER_TO_INSCRIPTION_ENTRY)?;
        tx.open_table(SEQUENCE_NUMBER_TO_RUNE_ID)?;
        tx.open_table(SEQUENCE_NUMBER_TO_SATPOINT)?;
        tx.open_table(TRANSACTION_ID_TO_RUNE)?;
        tx.open_table(WRITE_TRANSACTION_STARTING_BLOCK_COUNT_TO_TIMESTAMP)?;

        {
          let mut outpoint_to_sat_ranges = tx.open_table(OUTPOINT_TO_SAT_RANGES)?;
          let mut statistics = tx.open_table(STATISTIC_TO_COUNT)?;

          if options.index_sats {
            outpoint_to_sat_ranges.insert(&OutPoint::null().store(), [].as_slice())?;
          }

          index_runes = options.index_runes();
          index_sats = options.index_sats;
          index_transactions = options.index_transactions;

          Self::set_statistic(&mut statistics, Statistic::IndexRunes, u64::from(index_runes))?;
          Self::set_statistic(&mut statistics, Statistic::IndexSats, u64::from(index_sats))?;
          Self::set_statistic(&mut statistics, Statistic::IndexTransactions, u64::from(index_transactions))?;
          Self::set_statistic(&mut statistics, Statistic::Schema, SCHEMA_VERSION)?;
        }

        tx.commit()?;

        database
      }
      Err(error) => bail!("failed to open index: {error}"),
    };

    let genesis_block_coinbase_transaction =
      options.chain().genesis_block().coinbase().unwrap().clone();

    Ok(Self {
      genesis_block_coinbase_txid: genesis_block_coinbase_transaction.txid(),
      client,
      database,
      durability,
      first_inscription_height: options.first_inscription_height(),
      genesis_block_coinbase_transaction,
      height_limit: options.height_limit,
      index_runes,
      index_sats,
      index_transactions,
      options: options.clone(),
      path,
      started: Utc::now(),
      unrecoverably_reorged: AtomicBool::new(false),
    })
  }

  #[cfg(test)]
  fn set_durability(&mut self, durability: redb::Durability) {
    self.durability = durability;
  }

  pub(crate) fn check_sync(&self, utxos: &BTreeMap<OutPoint, Amount>) -> Result<bool> {
    let rtx = self.database.begin_read()?;
    let outpoint_to_value = rtx.open_table(OUTPOINT_TO_VALUE)?;
    for outpoint in utxos.keys() {
      if outpoint_to_value.get(&outpoint.store())?.is_none() {
        return Err(anyhow!(
          "output in Bitcoin Core wallet but not in ord index: {outpoint}"
        ));
      }
    }

    Ok(true)
  }

  pub(crate) fn has_rune_index(&self) -> bool {
    self.index_runes
  }

  pub(crate) fn has_sat_index(&self) -> bool {
    self.index_sats
  }

  pub(crate) fn status(&self) -> Result<StatusHtml> {
    let rtx = self.database.begin_read()?;

    let statistic_to_count = rtx.open_table(STATISTIC_TO_COUNT)?;

    let statistic = |statistic: Statistic| -> Result<u64> {
      Ok(
        statistic_to_count
          .get(statistic.key())?
          .map(|guard| guard.value())
          .unwrap_or_default(),
      )
    };

    let height = rtx
      .open_table(HEIGHT_TO_BLOCK_HEADER)?
      .range(0..)?
      .next_back()
      .transpose()?
      .map(|(height, _header)| height.value());

    let next_height = height.map(|height| height + 1).unwrap_or(0);

    let blessed_inscriptions = statistic(Statistic::BlessedInscriptions)?;
    let cursed_inscriptions = statistic(Statistic::CursedInscriptions)?;

    Ok(StatusHtml {
      blessed_inscriptions,
      cursed_inscriptions,
      height,
      inscriptions: blessed_inscriptions + cursed_inscriptions,
      lost_sats: statistic(Statistic::LostSats)?,
      minimum_rune_for_next_block: Rune::minimum_at_height(
        self.options.chain(),
        Height(next_height),
      ),
      rune_index: statistic(Statistic::IndexRunes)? != 0,
      runes: statistic(Statistic::Runes)?,
      sat_index: statistic(Statistic::IndexSats)? != 0,
      started: self.started,
      transaction_index: statistic(Statistic::IndexTransactions)? != 0,
      unrecoverably_reorged: self.unrecoverably_reorged.load(atomic::Ordering::Relaxed),
      uptime: (Utc::now() - self.started).to_std()?,
    })
  }

  pub(crate) fn info(&self) -> Result<Info> {
    fn insert_table_info<K: RedbKey + 'static, V: RedbValue + 'static>(
      tables: &mut BTreeMap<String, TableInfo>,
      wtx: &WriteTransaction,
      database_total_bytes: u64,
      definition: TableDefinition<K, V>,
    ) {
      let stats = wtx.open_table(definition).unwrap().stats().unwrap();

      let fragmented_bytes = stats.fragmented_bytes();
      let metadata_bytes = stats.metadata_bytes();
      let stored_bytes = stats.stored_bytes();
      let total_bytes = stored_bytes + metadata_bytes + fragmented_bytes;

      tables.insert(
        definition.name().into(),
        TableInfo {
          branch_pages: stats.branch_pages(),
          fragmented_bytes,
          leaf_pages: stats.leaf_pages(),
          metadata_bytes,
          proportion: total_bytes as f64 / database_total_bytes as f64,
          stored_bytes,
          total_bytes,
          tree_height: stats.tree_height(),
        },
      );
    }

    fn insert_multimap_table_info<K: RedbKey + 'static, V: RedbValue + RedbKey + 'static>(
      tables: &mut BTreeMap<String, TableInfo>,
      wtx: &WriteTransaction,
      database_total_bytes: u64,
      definition: MultimapTableDefinition<K, V>,
    ) {
      let stats = wtx
        .open_multimap_table(definition)
        .unwrap()
        .stats()
        .unwrap();

      let fragmented_bytes = stats.fragmented_bytes();
      let metadata_bytes = stats.metadata_bytes();
      let stored_bytes = stats.stored_bytes();
      let total_bytes = stored_bytes + metadata_bytes + fragmented_bytes;

      tables.insert(
        definition.name().into(),
        TableInfo {
          branch_pages: stats.branch_pages(),
          fragmented_bytes,
          leaf_pages: stats.leaf_pages(),
          metadata_bytes,
          proportion: total_bytes as f64 / database_total_bytes as f64,
          stored_bytes,
          total_bytes,
          tree_height: stats.tree_height(),
        },
      );
    }

    let wtx = self.begin_write()?;

    let stats = wtx.stats()?;

    let fragmented_bytes = stats.fragmented_bytes();
    let metadata_bytes = stats.metadata_bytes();
    let stored_bytes = stats.stored_bytes();
    let total_bytes = fragmented_bytes + metadata_bytes + stored_bytes;

    let mut tables: BTreeMap<String, TableInfo> = BTreeMap::new();

    insert_multimap_table_info(&mut tables, &wtx, total_bytes, SATPOINT_TO_SEQUENCE_NUMBER);
    insert_multimap_table_info(&mut tables, &wtx, total_bytes, SAT_TO_SEQUENCE_NUMBER);
    insert_multimap_table_info(&mut tables, &wtx, total_bytes, SEQUENCE_NUMBER_TO_CHILDREN);
    insert_table_info(&mut tables, &wtx, total_bytes, HEIGHT_TO_BLOCK_HEADER);
    insert_table_info(
      &mut tables,
      &wtx,
      total_bytes,
      HEIGHT_TO_LAST_SEQUENCE_NUMBER,
    );
    insert_table_info(&mut tables, &wtx, total_bytes, HOME_INSCRIPTIONS);
    insert_table_info(
      &mut tables,
      &wtx,
      total_bytes,
      INSCRIPTION_ID_TO_SEQUENCE_NUMBER,
    );
    insert_table_info(
      &mut tables,
      &wtx,
      total_bytes,
      INSCRIPTION_NUMBER_TO_SEQUENCE_NUMBER,
    );
    insert_table_info(&mut tables, &wtx, total_bytes, OUTPOINT_TO_RUNE_BALANCES);
    insert_table_info(&mut tables, &wtx, total_bytes, OUTPOINT_TO_SAT_RANGES);
    insert_table_info(&mut tables, &wtx, total_bytes, OUTPOINT_TO_VALUE);
    insert_table_info(&mut tables, &wtx, total_bytes, RUNE_ID_TO_RUNE_ENTRY);
    insert_table_info(&mut tables, &wtx, total_bytes, RUNE_TO_RUNE_ID);
    insert_table_info(&mut tables, &wtx, total_bytes, SAT_TO_SATPOINT);
    insert_table_info(
      &mut tables,
      &wtx,
      total_bytes,
      SEQUENCE_NUMBER_TO_INSCRIPTION_ENTRY,
    );
    insert_table_info(&mut tables, &wtx, total_bytes, SEQUENCE_NUMBER_TO_RUNE_ID);
    insert_table_info(&mut tables, &wtx, total_bytes, SEQUENCE_NUMBER_TO_SATPOINT);
    insert_table_info(&mut tables, &wtx, total_bytes, STATISTIC_TO_COUNT);
    insert_table_info(&mut tables, &wtx, total_bytes, TRANSACTION_ID_TO_RUNE);
    insert_table_info(
      &mut tables,
      &wtx,
      total_bytes,
      TRANSACTION_ID_TO_TRANSACTION,
    );
    insert_table_info(
      &mut tables,
      &wtx,
      total_bytes,
      WRITE_TRANSACTION_STARTING_BLOCK_COUNT_TO_TIMESTAMP,
    );

    for table in wtx.list_tables()? {
      assert!(tables.contains_key(table.name()));
    }

    for table in wtx.list_multimap_tables()? {
      assert!(tables.contains_key(table.name()));
    }

    let info = {
      let statistic_to_count = wtx.open_table(STATISTIC_TO_COUNT)?;
      let sat_ranges = statistic_to_count
        .get(&Statistic::SatRanges.key())?
        .map(|x| x.value())
        .unwrap_or(0);
      let outputs_traversed = statistic_to_count
        .get(&Statistic::OutputsTraversed.key())?
        .map(|x| x.value())
        .unwrap_or(0);
      Info {
        blocks_indexed: wtx
          .open_table(HEIGHT_TO_BLOCK_HEADER)?
          .range(0..)?
          .next_back()
          .and_then(|result| result.ok())
          .map(|(height, _header)| height.value() + 1)
          .unwrap_or(0),
        branch_pages: stats.branch_pages(),
        fragmented_bytes,
        index_file_size: fs::metadata(&self.path)?.len(),
        index_path: self.path.clone(),
        leaf_pages: stats.leaf_pages(),
        metadata_bytes,
        outputs_traversed,
        page_size: stats.page_size(),
        sat_ranges,
        stored_bytes,
        tables,
        total_bytes,
        transactions: wtx
          .open_table(WRITE_TRANSACTION_STARTING_BLOCK_COUNT_TO_TIMESTAMP)?
          .range(0..)?
          .flat_map(|result| {
            result.map(
              |(starting_block_count, starting_timestamp)| TransactionInfo {
                starting_block_count: starting_block_count.value(),
                starting_timestamp: starting_timestamp.value(),
              },
            )
          })
          .collect(),
        tree_height: stats.tree_height(),
        utxos_indexed: wtx.open_table(OUTPOINT_TO_SAT_RANGES)?.len()?,
      }
    };

    Ok(info)
  }

  pub(crate) fn update(&self) -> Result {
    let mut updater = Updater::new(self)?;

    loop {
      match updater.update_index() {
        Ok(ok) => return Ok(ok),
        Err(err) => {
          log::info!("{}", err.to_string());

          match err.downcast_ref() {
            Some(&ReorgError::Recoverable { height, depth }) => {
              Reorg::handle_reorg(self, height, depth)?;

              updater = Updater::new(self)?;
            }
            Some(&ReorgError::Unrecoverable) => {
              self
                .unrecoverably_reorged
                .store(true, atomic::Ordering::Relaxed);
              return Err(anyhow!(ReorgError::Unrecoverable));
            }
            _ => return Err(err),
          };
        }
      }
    }
  }

  pub(crate) fn export(&self, filename: &String, include_addresses: bool) -> Result {
    let mut writer = BufWriter::new(File::create(filename)?);
    let rtx = self.database.begin_read()?;

    let blocks_indexed = rtx
      .open_table(HEIGHT_TO_BLOCK_HEADER)?
      .range(0..)?
      .next_back()
      .and_then(|result| result.ok())
      .map(|(height, _header)| height.value() + 1)
      .unwrap_or(0);

    writeln!(writer, "# export at block height {}", blocks_indexed)?;

    log::info!("exporting database tables to {filename}");

    let sequence_number_to_satpoint = rtx.open_table(SEQUENCE_NUMBER_TO_SATPOINT)?;

    for result in rtx
      .open_table(SEQUENCE_NUMBER_TO_INSCRIPTION_ENTRY)?
      .iter()?
    {
      let entry = result?;
      let sequence_number = entry.0.value();
      let entry = InscriptionEntry::load(entry.1.value());
      let satpoint = SatPoint::load(
        *sequence_number_to_satpoint
          .get(sequence_number)?
          .unwrap()
          .value(),
      );

      write!(
        writer,
        "{}\t{}\t{}",
        entry.inscription_number, entry.id, satpoint
      )?;

      if include_addresses {
        let address = if satpoint.outpoint == unbound_outpoint() {
          "unbound".to_string()
        } else {
          let output = self
            .get_transaction(satpoint.outpoint.txid)?
            .unwrap()
            .output
            .into_iter()
            .nth(satpoint.outpoint.vout.try_into().unwrap())
            .unwrap();
          self
            .options
            .chain()
            .address_from_script(&output.script_pubkey)
            .map(|address| address.to_string())
            .unwrap_or_else(|e| e.to_string())
        };
        write!(writer, "\t{}", address)?;
      }
      writeln!(writer)?;

      if SHUTTING_DOWN.load(atomic::Ordering::Relaxed) {
        break;
      }
    }
    writer.flush()?;
    Ok(())
  }

  fn begin_read(&self) -> Result<rtx::Rtx> {
    Ok(rtx::Rtx(self.database.begin_read()?))
  }

  fn begin_write(&self) -> Result<WriteTransaction> {
    let mut tx = self.database.begin_write()?;
    tx.set_durability(self.durability);
    Ok(tx)
  }

  fn increment_statistic(wtx: &WriteTransaction, statistic: Statistic, n: u64) -> Result {
    let mut statistic_to_count = wtx.open_table(STATISTIC_TO_COUNT)?;
    let value = statistic_to_count
      .get(&(statistic.key()))?
      .map(|x| x.value())
      .unwrap_or_default()
      + n;
    statistic_to_count.insert(&statistic.key(), &value)?;
    Ok(())
  }

  pub(crate) fn set_statistic(
    statistics: &mut Table<u64, u64>,
    statistic: Statistic,
    value: u64,
  ) -> Result<()> {
    statistics.insert(&statistic.key(), &value)?;
    Ok(())
  }

  pub(crate) fn is_statistic_set(
    statistics: &ReadOnlyTable<u64, u64>,
    statistic: Statistic,
  ) -> Result<bool> {
    Ok(
      statistics
        .get(&statistic.key())?
        .map(|guard| guard.value())
        .unwrap_or_default()
        != 0,
    )
  }

  #[cfg(test)]
  pub(crate) fn statistic(&self, statistic: Statistic) -> u64 {
    self
      .database
      .begin_read()
      .unwrap()
      .open_table(STATISTIC_TO_COUNT)
      .unwrap()
      .get(&statistic.key())
      .unwrap()
      .map(|x| x.value())
      .unwrap_or_default()
  }

  pub(crate) fn block_count(&self) -> Result<u32> {
    self.begin_read()?.block_count()
  }

  pub(crate) fn block_height(&self) -> Result<Option<Height>> {
    self.begin_read()?.block_height()
  }

  pub(crate) fn block_hash(&self, height: Option<u32>) -> Result<Option<BlockHash>> {
    self.begin_read()?.block_hash(height)
  }

  pub(crate) fn blocks(&self, take: usize) -> Result<Vec<(u32, BlockHash)>> {
    let rtx = self.begin_read()?;

    let block_count = rtx.block_count()?;

    let height_to_block_header = rtx.0.open_table(HEIGHT_TO_BLOCK_HEADER)?;

    let mut blocks = Vec::with_capacity(block_count.try_into().unwrap());

    for next in height_to_block_header
      .range(0..block_count)?
      .rev()
      .take(take)
    {
      let next = next?;
      blocks.push((next.0.value(), Header::load(*next.1.value()).block_hash()));
    }

    Ok(blocks)
  }

  pub(crate) fn rare_sat_satpoints(&self) -> Result<Vec<(Sat, SatPoint)>> {
    let rtx = self.database.begin_read()?;

    let sat_to_satpoint = rtx.open_table(SAT_TO_SATPOINT)?;

    let mut result = Vec::with_capacity(sat_to_satpoint.len()?.try_into().unwrap());

    for range in sat_to_satpoint.range(0..)? {
      let (sat, satpoint) = range?;
      result.push((Sat(sat.value()), Entry::load(*satpoint.value())));
    }

    Ok(result)
  }

  pub(crate) fn rare_sat_satpoint(&self, sat: Sat) -> Result<Option<SatPoint>> {
    Ok(
      self
        .database
        .begin_read()?
        .open_table(SAT_TO_SATPOINT)?
        .get(&sat.n())?
        .map(|satpoint| Entry::load(*satpoint.value())),
    )
  }

  pub(crate) fn get_rune_by_id(&self, id: RuneId) -> Result<Option<Rune>> {
    Ok(
      self
        .database
        .begin_read()?
        .open_table(RUNE_ID_TO_RUNE_ENTRY)?
        .get(&id.store())?
        .map(|entry| RuneEntry::load(entry.value()).rune),
    )
  }

  pub(crate) fn rune(&self, rune: Rune) -> Result<Option<(RuneId, RuneEntry)>> {
    let rtx = self.database.begin_read()?;

    let Some(id) = rtx
      .open_table(RUNE_TO_RUNE_ID)?
      .get(rune.0)?
      .map(|guard| guard.value())
    else {
      return Ok(None);
    };

    let entry = RuneEntry::load(
      rtx
        .open_table(RUNE_ID_TO_RUNE_ENTRY)?
        .get(id)?
        .unwrap()
        .value(),
    );

    Ok(Some((RuneId::load(id), entry)))
  }

  pub(crate) fn rune_html(&self, rune: Rune) -> Result<Option<RuneHtml>> {
    let rtx = self.database.begin_read()?;

    let Some(id) = rtx
      .open_table(RUNE_TO_RUNE_ID)?
      .get(rune.0)?
      .map(|guard| guard.value())
    else {
      return Ok(None);
    };

    let entry = RuneEntry::load(
      rtx
        .open_table(RUNE_ID_TO_RUNE_ENTRY)?
        .get(id)?
        .unwrap()
        .value(),
    );

    let parent = InscriptionId {
      txid: entry.etching,
      index: 0,
    };

    let parent = rtx
      .open_table(INSCRIPTION_ID_TO_SEQUENCE_NUMBER)?
      .get(&parent.store())?
      .is_some()
      .then_some(parent);

    Ok(Some(RuneHtml {
      entry,
      id: RuneId::load(id),
      parent,
    }))
  }

  pub(crate) fn runes(&self) -> Result<Vec<(RuneId, RuneEntry)>> {
    let mut entries = Vec::new();

    for result in self
      .database
      .begin_read()?
      .open_table(RUNE_ID_TO_RUNE_ENTRY)?
      .iter()?
    {
      let (id, entry) = result?;
      entries.push((RuneId::load(id.value()), RuneEntry::load(entry.value())));
    }

    Ok(entries)
  }

  pub(crate) fn get_rune_balance(&self, outpoint: OutPoint, id: RuneId) -> Result<u128> {
    let rtx = self.database.begin_read()?;

    let outpoint_to_balances = rtx.open_table(OUTPOINT_TO_RUNE_BALANCES)?;

    let Some(balances) = outpoint_to_balances.get(&outpoint.store())? else {
      return Ok(0);
    };

    let balances_buffer = balances.value();

    let mut i = 0;
    while i < balances_buffer.len() {
      let (balance_id, length) = runes::varint::decode(&balances_buffer[i..]);
      i += length;
      let (amount, length) = runes::varint::decode(&balances_buffer[i..]);
      i += length;

      if RuneId::try_from(balance_id).unwrap() == id {
        return Ok(amount);
      }
    }

    Ok(0)
  }

  pub(crate) fn get_rune_balances_for_outpoint(
    &self,
    outpoint: OutPoint,
  ) -> Result<Vec<(SpacedRune, Pile)>> {
    let rtx = self.database.begin_read()?;

    let outpoint_to_balances = rtx.open_table(OUTPOINT_TO_RUNE_BALANCES)?;

    let id_to_rune_entries = rtx.open_table(RUNE_ID_TO_RUNE_ENTRY)?;

    let Some(balances) = outpoint_to_balances.get(&outpoint.store())? else {
      return Ok(Vec::new());
    };

    let balances_buffer = balances.value();

    let mut balances = Vec::new();
    let mut i = 0;
    while i < balances_buffer.len() {
      let (id, length) = runes::varint::decode(&balances_buffer[i..]);
      i += length;
      let (amount, length) = runes::varint::decode(&balances_buffer[i..]);
      i += length;

      let id = RuneId::try_from(id).unwrap();

      let entry = RuneEntry::load(id_to_rune_entries.get(id.store())?.unwrap().value());

      balances.push((
        entry.spaced_rune(),
        Pile {
          amount,
          divisibility: entry.divisibility,
          symbol: entry.symbol,
        },
      ));
    }

    Ok(balances)
  }

  pub(crate) fn get_runic_outputs(&self, outpoints: &[OutPoint]) -> Result<BTreeSet<OutPoint>> {
    let rtx = self.database.begin_read()?;

    let outpoint_to_balances = rtx.open_table(OUTPOINT_TO_RUNE_BALANCES)?;

    let mut runic = BTreeSet::new();

    for outpoint in outpoints {
      if outpoint_to_balances.get(&outpoint.store())?.is_some() {
        runic.insert(*outpoint);
      }
    }

    Ok(runic)
  }

  pub(crate) fn get_rune_balance_map(&self) -> Result<BTreeMap<Rune, BTreeMap<OutPoint, u128>>> {
    let outpoint_balances = self.get_rune_balances()?;

    let rtx = self.database.begin_read()?;

    let rune_id_to_rune_entry = rtx.open_table(RUNE_ID_TO_RUNE_ENTRY)?;

    let mut rune_balances: BTreeMap<Rune, BTreeMap<OutPoint, u128>> = BTreeMap::new();

    for (outpoint, balances) in outpoint_balances {
      for (rune_id, amount) in balances {
        let rune = RuneEntry::load(
          rune_id_to_rune_entry
            .get(&rune_id.store())?
            .unwrap()
            .value(),
        )
        .rune;

        *rune_balances
          .entry(rune)
          .or_default()
          .entry(outpoint)
          .or_default() += amount;
      }
    }

    Ok(rune_balances)
  }

  pub(crate) fn get_rune_balances(&self) -> Result<Vec<(OutPoint, Vec<(RuneId, u128)>)>> {
    let mut result = Vec::new();

    for entry in self
      .database
      .begin_read()?
      .open_table(OUTPOINT_TO_RUNE_BALANCES)?
      .iter()?
    {
      let (outpoint, balances_buffer) = entry?;
      let outpoint = OutPoint::load(*outpoint.value());
      let balances_buffer = balances_buffer.value();

      let mut balances = Vec::new();
      let mut i = 0;
      while i < balances_buffer.len() {
        let (id, length) = runes::varint::decode(&balances_buffer[i..]);
        i += length;
        let (balance, length) = runes::varint::decode(&balances_buffer[i..]);
        i += length;
        balances.push((RuneId::try_from(id)?, balance));
      }

      result.push((outpoint, balances));
    }

    Ok(result)
  }

  pub(crate) fn block_header(&self, hash: BlockHash) -> Result<Option<Header>> {
    self.client.get_block_header(&hash).into_option()
  }

  pub(crate) fn block_header_info(&self, hash: BlockHash) -> Result<Option<GetBlockHeaderResult>> {
    self.client.get_block_header_info(&hash).into_option()
  }

  pub(crate) fn get_block_by_height(&self, height: u32) -> Result<Option<Block>> {
    Ok(
      self
        .client
        .get_block_hash(height.into())
        .into_option()?
        .map(|hash| self.client.get_block(&hash))
        .transpose()?,
    )
  }

  pub(crate) fn get_block_by_hash(&self, hash: BlockHash) -> Result<Option<Block>> {
    self.client.get_block(&hash).into_option()
  }

  pub(crate) fn get_collections_paginated(
    &self,
    page_size: usize,
    page_index: usize,
  ) -> Result<(Vec<InscriptionId>, bool)> {
    let rtx = self.database.begin_read()?;

    let sequence_number_to_inscription_entry =
      rtx.open_table(SEQUENCE_NUMBER_TO_INSCRIPTION_ENTRY)?;

    let mut collections = rtx
      .open_multimap_table(SEQUENCE_NUMBER_TO_CHILDREN)?
      .iter()?
      .skip(page_index.saturating_mul(page_size))
      .take(page_size.saturating_add(1))
      .map(|result| {
        result
          .and_then(|(parent, _children)| {
            sequence_number_to_inscription_entry
              .get(parent.value())
              .map(|entry| InscriptionEntry::load(entry.unwrap().value()).id)
          })
          .map_err(|err| err.into())
      })
      .collect::<Result<Vec<InscriptionId>>>()?;

    let more = collections.len() > page_size;

    if more {
      collections.pop();
    }

    Ok((collections, more))
  }

  #[cfg(test)]
  pub(crate) fn get_children_by_inscription_id(
    &self,
    inscription_id: InscriptionId,
  ) -> Result<Vec<InscriptionId>> {
    let rtx = self.database.begin_read()?;

    let Some(sequence_number) = rtx
      .open_table(INSCRIPTION_ID_TO_SEQUENCE_NUMBER)?
      .get(&inscription_id.store())?
      .map(|sequence_number| sequence_number.value())
    else {
      return Ok(Vec::new());
    };

    self
      .get_children_by_sequence_number_paginated(sequence_number, usize::max_value(), 0)
      .map(|(children, _more)| children)
  }

  #[cfg(test)]
  pub(crate) fn get_parent_by_inscription_id(
    &self,
    inscription_id: InscriptionId,
  ) -> InscriptionId {
    let rtx = self.database.begin_read().unwrap();

    let sequence_number = rtx
      .open_table(INSCRIPTION_ID_TO_SEQUENCE_NUMBER)
      .unwrap()
      .get(&inscription_id.store())
      .unwrap()
      .unwrap()
      .value();

    let sequence_number_to_inscription_entry = rtx
      .open_table(SEQUENCE_NUMBER_TO_INSCRIPTION_ENTRY)
      .unwrap();

    let parent_sequence_number = InscriptionEntry::load(
      sequence_number_to_inscription_entry
        .get(sequence_number)
        .unwrap()
        .unwrap()
        .value(),
    )
    .parent
    .unwrap();

    let entry = InscriptionEntry::load(
      sequence_number_to_inscription_entry
        .get(parent_sequence_number)
        .unwrap()
        .unwrap()
        .value(),
    );

    entry.id
  }

  pub(crate) fn get_children_by_sequence_number_paginated(
    &self,
    sequence_number: u32,
    page_size: usize,
    page_index: usize,
  ) -> Result<(Vec<InscriptionId>, bool)> {
    let rtx = self.database.begin_read()?;

    let sequence_number_to_entry = rtx.open_table(SEQUENCE_NUMBER_TO_INSCRIPTION_ENTRY)?;

    let mut children = rtx
      .open_multimap_table(SEQUENCE_NUMBER_TO_CHILDREN)?
      .get(sequence_number)?
      .skip(page_index * page_size)
      .take(page_size.saturating_add(1))
      .map(|result| {
        result
          .and_then(|sequence_number| {
            sequence_number_to_entry
              .get(sequence_number.value())
              .map(|entry| InscriptionEntry::load(entry.unwrap().value()).id)
          })
          .map_err(|err| err.into())
      })
      .collect::<Result<Vec<InscriptionId>>>()?;

    let more = children.len() > page_size;

    if more {
      children.pop();
    }

    Ok((children, more))
  }

  pub(crate) fn get_etching(&self, txid: Txid) -> Result<Option<SpacedRune>> {
    let rtx = self.database.begin_read()?;

    let transaction_id_to_rune = rtx.open_table(TRANSACTION_ID_TO_RUNE)?;
    let Some(rune) = transaction_id_to_rune.get(&txid.store())? else {
      return Ok(None);
    };

    let rune_to_rune_id = rtx.open_table(RUNE_TO_RUNE_ID)?;
    let id = rune_to_rune_id.get(rune.value())?.unwrap();

    let rune_id_to_rune_entry = rtx.open_table(RUNE_ID_TO_RUNE_ENTRY)?;
    let entry = rune_id_to_rune_entry.get(&id.value())?.unwrap();

    Ok(Some(RuneEntry::load(entry.value()).spaced_rune()))
  }

  pub(crate) fn get_inscription_ids_by_sat(&self, sat: Sat) -> Result<Vec<InscriptionId>> {
    let rtx = self.database.begin_read()?;

    let sequence_number_to_inscription_entry =
      rtx.open_table(SEQUENCE_NUMBER_TO_INSCRIPTION_ENTRY)?;

    let ids = rtx
      .open_multimap_table(SAT_TO_SEQUENCE_NUMBER)?
      .get(&sat.n())?
      .map(|result| {
        result
          .and_then(|sequence_number| {
            let sequence_number = sequence_number.value();
            sequence_number_to_inscription_entry
              .get(sequence_number)
              .map(|entry| InscriptionEntry::load(entry.unwrap().value()).id)
          })
          .map_err(|err| err.into())
      })
      .collect::<Result<Vec<InscriptionId>>>()?;

    Ok(ids)
  }

  pub(crate) fn get_inscription_ids_by_sat_paginated(
    &self,
    sat: Sat,
    page_size: u64,
    page_index: u64,
  ) -> Result<(Vec<InscriptionId>, bool)> {
    let rtx = self.database.begin_read()?;

    let sequence_number_to_inscription_entry =
      rtx.open_table(SEQUENCE_NUMBER_TO_INSCRIPTION_ENTRY)?;

    let mut ids = rtx
      .open_multimap_table(SAT_TO_SEQUENCE_NUMBER)?
      .get(&sat.n())?
      .map(|result| {
        result
          .and_then(|sequence_number| {
            let sequence_number = sequence_number.value();
            sequence_number_to_inscription_entry
              .get(sequence_number)
              .map(|entry| InscriptionEntry::load(entry.unwrap().value()).id)
          })
          .map_err(|err| err.into())
      })
      .skip(page_index.saturating_mul(page_size).try_into().unwrap())
      .take(page_size.saturating_add(1).try_into().unwrap())
      .collect::<Result<Vec<InscriptionId>>>()?;

    let more = ids.len() > page_size.try_into().unwrap();

    if more {
      ids.pop();
    }

    Ok((ids, more))
  }

  pub(crate) fn get_inscription_id_by_sat_indexed(
    &self,
    sat: Sat,
    inscription_index: isize,
  ) -> Result<Option<InscriptionId>> {
    let rtx = self.database.begin_read()?;

    let sequence_number_to_inscription_entry =
      rtx.open_table(SEQUENCE_NUMBER_TO_INSCRIPTION_ENTRY)?;

    let sat_to_sequence_number = rtx.open_multimap_table(SAT_TO_SEQUENCE_NUMBER)?;

    if inscription_index < 0 {
      sat_to_sequence_number
        .get(&sat.n())?
        .nth_back((inscription_index + 1).abs_diff(0))
    } else {
      sat_to_sequence_number
        .get(&sat.n())?
        .nth(inscription_index.abs_diff(0))
    }
    .map(|result| {
      result
        .and_then(|sequence_number| {
          let sequence_number = sequence_number.value();
          sequence_number_to_inscription_entry
            .get(sequence_number)
            .map(|entry| InscriptionEntry::load(entry.unwrap().value()).id)
        })
        .map_err(|err| anyhow!(err.to_string()))
    })
    .transpose()
  }

  #[cfg(test)]
  pub(crate) fn get_inscription_id_by_inscription_number(
    &self,
    inscription_number: i32,
  ) -> Result<Option<InscriptionId>> {
    let rtx = self.database.begin_read()?;

    let Some(sequence_number) = rtx
      .open_table(INSCRIPTION_NUMBER_TO_SEQUENCE_NUMBER)?
      .get(inscription_number)?
      .map(|guard| guard.value())
    else {
      return Ok(None);
    };

    let inscription_id = rtx
      .open_table(SEQUENCE_NUMBER_TO_INSCRIPTION_ENTRY)?
      .get(&sequence_number)?
      .map(|entry| InscriptionEntry::load(entry.value()).id);

    Ok(inscription_id)
  }

  pub(crate) fn get_inscription_satpoint_by_id(
    &self,
    inscription_id: InscriptionId,
  ) -> Result<Option<SatPoint>> {
    let rtx = self.database.begin_read()?;

    let Some(sequence_number) = rtx
      .open_table(INSCRIPTION_ID_TO_SEQUENCE_NUMBER)?
      .get(&inscription_id.store())?
      .map(|guard| guard.value())
    else {
      return Ok(None);
    };

    let satpoint = rtx
      .open_table(SEQUENCE_NUMBER_TO_SATPOINT)?
      .get(sequence_number)?
      .map(|satpoint| Entry::load(*satpoint.value()));

    Ok(satpoint)
  }

  pub(crate) fn get_inscription_by_id(
    &self,
    inscription_id: InscriptionId,
  ) -> Result<Option<Inscription>> {
    if !self.inscription_exists(inscription_id)? {
      return Ok(None);
    }

    Ok(self.get_transaction(inscription_id.txid)?.and_then(|tx| {
      ParsedEnvelope::from_transaction(&tx)
        .into_iter()
        .nth(inscription_id.index as usize)
        .map(|envelope| envelope.payload)
    }))
  }

<<<<<<< HEAD
  pub(crate) fn get_transaction_inscription(
    &self,
    txid: Txid,
  ) -> Result<Vec<ParsedEnvelope>> {
    let transaction = self.get_transaction(txid)?;
    match transaction {
      Some(tx) => Ok(ParsedEnvelope::from_transaction(&tx)),
      None => Err(anyhow!("get txid:{txid} fail"))
    }
  }
=======
  pub(crate) fn inscription_count(&self, txid: Txid) -> Result<u32> {
    let start = InscriptionId { index: 0, txid };

    let end = InscriptionId {
      index: u32::MAX,
      txid,
    };

    Ok(
      self
        .database
        .begin_read()?
        .open_table(INSCRIPTION_ID_TO_SEQUENCE_NUMBER)?
        .range::<&InscriptionIdValue>(&start.store()..&end.store())?
        .count()
        .try_into()
        .unwrap(),
    )
  }

>>>>>>> 1726ff6e
  pub(crate) fn inscription_exists(&self, inscription_id: InscriptionId) -> Result<bool> {
    Ok(
      self
        .database
        .begin_read()?
        .open_table(INSCRIPTION_ID_TO_SEQUENCE_NUMBER)?
        .get(&inscription_id.store())?
        .is_some(),
    )
  }

  pub(crate) fn get_inscriptions_on_output_with_satpoints(
    &self,
    outpoint: OutPoint,
  ) -> Result<Vec<(SatPoint, InscriptionId)>> {
    let rtx = self.database.begin_read()?;
    let satpoint_to_sequence_number = rtx.open_multimap_table(SATPOINT_TO_SEQUENCE_NUMBER)?;
    let sequence_number_to_inscription_entry =
      rtx.open_table(SEQUENCE_NUMBER_TO_INSCRIPTION_ENTRY)?;

    Self::inscriptions_on_output(
      &satpoint_to_sequence_number,
      &sequence_number_to_inscription_entry,
      outpoint,
    )
  }

  pub(crate) fn get_inscriptions_on_output(
    &self,
    outpoint: OutPoint,
  ) -> Result<Vec<InscriptionId>> {
    Ok(
      self
        .get_inscriptions_on_output_with_satpoints(outpoint)?
        .iter()
        .map(|(_satpoint, inscription_id)| *inscription_id)
        .collect(),
    )
  }

  pub(crate) fn get_transaction(&self, txid: Txid) -> Result<Option<Transaction>> {
    if txid == self.genesis_block_coinbase_txid {
      return Ok(Some(self.genesis_block_coinbase_transaction.clone()));
    }

    if self.index_transactions {
      if let Some(transaction) = self
        .database
        .begin_read()?
        .open_table(TRANSACTION_ID_TO_TRANSACTION)?
        .get(&txid.store())?
      {
        return Ok(Some(consensus::encode::deserialize(transaction.value())?));
      }
    }

    self.client.get_raw_transaction(&txid, None).into_option()
  }

  pub(crate) fn get_transaction_blockhash(&self, txid: Txid) -> Result<Option<BlockHash>> {
    Ok(
      self
        .client
        .get_raw_transaction_info(&txid, None)
        .into_option()?
        .and_then(|info| {
          if info.in_active_chain.unwrap_or_default() {
            info.blockhash
          } else {
            None
          }
        }),
    )
  }

  pub(crate) fn is_transaction_in_active_chain(&self, txid: Txid) -> Result<bool> {
    Ok(
      self
        .client
        .get_raw_transaction_info(&txid, None)
        .into_option()?
        .and_then(|info| info.in_active_chain)
        .unwrap_or(false),
    )
  }

  pub(crate) fn find(&self, sat: Sat) -> Result<Option<SatPoint>> {
    let sat = sat.0;
    let rtx = self.begin_read()?;

    if rtx.block_count()? <= Sat(sat).height().n() {
      return Ok(None);
    }

    let outpoint_to_sat_ranges = rtx.0.open_table(OUTPOINT_TO_SAT_RANGES)?;

    for range in outpoint_to_sat_ranges.range::<&[u8; 36]>(&[0; 36]..)? {
      let (key, value) = range?;
      let mut offset = 0;
      for chunk in value.value().chunks_exact(11) {
        let (start, end) = SatRange::load(chunk.try_into().unwrap());
        if start <= sat && sat < end {
          return Ok(Some(SatPoint {
            outpoint: Entry::load(*key.value()),
            offset: offset + sat - start,
          }));
        }
        offset += end - start;
      }
    }

    Ok(None)
  }

  pub(crate) fn find_range(
    &self,
    range_start: Sat,
    range_end: Sat,
  ) -> Result<Option<Vec<FindRangeOutput>>> {
    let range_start = range_start.0;
    let range_end = range_end.0;
    let rtx = self.begin_read()?;

    if rtx.block_count()? < Sat(range_end - 1).height().n() + 1 {
      return Ok(None);
    }

    let Some(mut remaining_sats) = range_end.checked_sub(range_start) else {
      return Err(anyhow!("range end is before range start"));
    };

    let outpoint_to_sat_ranges = rtx.0.open_table(OUTPOINT_TO_SAT_RANGES)?;

    let mut result = Vec::new();
    for range in outpoint_to_sat_ranges.range::<&[u8; 36]>(&[0; 36]..)? {
      let (outpoint_entry, sat_ranges_entry) = range?;

      let mut offset = 0;
      for sat_range in sat_ranges_entry.value().chunks_exact(11) {
        let (start, end) = SatRange::load(sat_range.try_into().unwrap());

        if end > range_start && start < range_end {
          let overlap_start = start.max(range_start);
          let overlap_end = end.min(range_end);

          result.push(FindRangeOutput {
            start: overlap_start,
            size: overlap_end - overlap_start,
            satpoint: SatPoint {
              outpoint: Entry::load(*outpoint_entry.value()),
              offset: offset + overlap_start - start,
            },
          });

          remaining_sats -= overlap_end - overlap_start;

          if remaining_sats == 0 {
            break;
          }
        }
        offset += end - start;
      }
    }

    Ok(Some(result))
  }

  fn list_inner(&self, outpoint: OutPointValue) -> Result<Option<Vec<u8>>> {
    Ok(
      self
        .database
        .begin_read()?
        .open_table(OUTPOINT_TO_SAT_RANGES)?
        .get(&outpoint)?
        .map(|outpoint| outpoint.value().to_vec()),
    )
  }

  pub(crate) fn list(&self, outpoint: OutPoint) -> Result<Option<List>> {
    if !self.index_sats || outpoint == unbound_outpoint() {
      return Ok(None);
    }

    let array = outpoint.store();

    let sat_ranges = self.list_inner(array)?;

    match sat_ranges {
      Some(sat_ranges) => Ok(Some(List::Unspent(
        sat_ranges
          .chunks_exact(11)
          .map(|chunk| SatRange::load(chunk.try_into().unwrap()))
          .collect(),
      ))),
      None => {
        if self.is_transaction_in_active_chain(outpoint.txid)? {
          Ok(Some(List::Spent))
        } else {
          Ok(None)
        }
      }
    }
  }

  pub(crate) fn block_time(&self, height: Height) -> Result<Blocktime> {
    let height = height.n();

    let rtx = self.database.begin_read()?;

    let height_to_block_header = rtx.open_table(HEIGHT_TO_BLOCK_HEADER)?;

    if let Some(guard) = height_to_block_header.get(height)? {
      return Ok(Blocktime::confirmed(Header::load(*guard.value()).time));
    }

    let current = height_to_block_header
      .range(0..)?
      .next_back()
      .and_then(|result| result.ok())
      .map(|(height, _header)| height)
      .map(|x| x.value())
      .unwrap_or(0);

    let expected_blocks = height
      .checked_sub(current)
      .with_context(|| format!("current {current} height is greater than sat height {height}"))?;

    Ok(Blocktime::Expected(
      Utc::now()
        .round_subsecs(0)
        .checked_add_signed(chrono::Duration::seconds(
          10 * 60 * i64::from(expected_blocks),
        ))
        .ok_or_else(|| anyhow!("block timestamp out of range"))?,
    ))
  }

  pub(crate) fn get_inscriptions(
    &self,
    utxos: &BTreeMap<OutPoint, Amount>,
  ) -> Result<BTreeMap<SatPoint, InscriptionId>> {
    let rtx = self.database.begin_read()?;

    let mut result = BTreeMap::new();

    let satpoint_to_sequence_number = rtx.open_multimap_table(SATPOINT_TO_SEQUENCE_NUMBER)?;
    let sequence_number_to_inscription_entry =
      rtx.open_table(SEQUENCE_NUMBER_TO_INSCRIPTION_ENTRY)?;
    for utxo in utxos.keys() {
      result.extend(Self::inscriptions_on_output(
        &satpoint_to_sequence_number,
        &sequence_number_to_inscription_entry,
        *utxo,
      )?);
    }

    Ok(result)
  }

  pub(crate) fn get_inscriptions_paginated(
    &self,
    page_size: usize,
    page_index: usize,
  ) -> Result<(Vec<InscriptionId>, bool)> {
    let rtx = self.database.begin_read()?;

    let sequence_number_to_inscription_entry =
      rtx.open_table(SEQUENCE_NUMBER_TO_INSCRIPTION_ENTRY)?;

    let mut inscriptions = sequence_number_to_inscription_entry
      .iter()?
      .rev()
      .skip(page_size.saturating_mul(page_index))
      .take(page_size.saturating_add(1))
      .flat_map(|result| result.map(|(_number, entry)| InscriptionEntry::load(entry.value()).id))
      .collect::<Vec<InscriptionId>>();

    let more = inscriptions.len() > page_size;

    if more {
      inscriptions.pop();
    }

    Ok((inscriptions, more))
  }

  pub(crate) fn get_inscriptions_in_block(&self, block_height: u32) -> Result<Vec<InscriptionId>> {
    let rtx = self.database.begin_read()?;

    let height_to_last_sequence_number = rtx.open_table(HEIGHT_TO_LAST_SEQUENCE_NUMBER)?;
    let sequence_number_to_inscription_entry =
      rtx.open_table(SEQUENCE_NUMBER_TO_INSCRIPTION_ENTRY)?;

    let Some(newest_sequence_number) = height_to_last_sequence_number
      .get(&block_height)?
      .map(|ag| ag.value())
    else {
      return Ok(Vec::new());
    };

    let oldest_sequence_number = height_to_last_sequence_number
      .get(block_height.saturating_sub(1))?
      .map(|ag| ag.value())
      .unwrap_or(0);

    (oldest_sequence_number..newest_sequence_number)
      .map(|num| match sequence_number_to_inscription_entry.get(&num) {
        Ok(Some(inscription_id)) => Ok(InscriptionEntry::load(inscription_id.value()).id),
        Ok(None) => Err(anyhow!(
          "could not find inscription for inscription number {num}"
        )),
        Err(err) => Err(anyhow!(err)),
      })
      .collect::<Result<Vec<InscriptionId>>>()
  }

  pub(crate) fn get_highest_paying_inscriptions_in_block(
    &self,
    block_height: u32,
    n: usize,
  ) -> Result<(Vec<InscriptionId>, usize)> {
    let inscription_ids = self.get_inscriptions_in_block(block_height)?;

    let mut inscription_to_fee: Vec<(InscriptionId, u64)> = Vec::new();
    for id in &inscription_ids {
      inscription_to_fee.push((
        *id,
        self
          .get_inscription_entry(*id)?
          .ok_or_else(|| anyhow!("could not get entry for inscription {id}"))?
          .fee,
      ));
    }

    inscription_to_fee.sort_by_key(|(_, fee)| *fee);

    Ok((
      inscription_to_fee
        .iter()
        .map(|(id, _)| *id)
        .rev()
        .take(n)
        .collect(),
      inscription_ids.len(),
    ))
  }

  pub(crate) fn get_max_and_min_inscription_num(
    &self,
  ) -> Result<(i32, i32)> {
    let rtx = self.database.begin_read()?;

    let inscription_number_to_inscription_id =
      rtx.open_table(INSCRIPTION_NUMBER_TO_SEQUENCE_NUMBER)?;

    let max = match inscription_number_to_inscription_id.iter()?.rev().next() {
      Some(Ok((number, _id))) => number.value(),
      Some(Err(_)) => return Ok(Default::default()),
      None => return Ok(Default::default()),
    };

    let min = match inscription_number_to_inscription_id.iter()?.next() {
      Some(Ok((number, _id))) => number.value(),
      Some(Err(_)) => return Ok(Default::default()),
      None => return Ok(Default::default()),
    };

    Ok((max, min))
  }

  pub(crate) fn get_home_inscriptions(&self) -> Result<Vec<InscriptionId>> {
    Ok(
      self
        .database
        .begin_read()?
        .open_table(HOME_INSCRIPTIONS)?
        .iter()?
        .rev()
        .flat_map(|result| result.map(|(_number, id)| InscriptionId::load(id.value())))
        .collect(),
    )
  }

  pub(crate) fn get_feed_inscriptions(&self, n: usize) -> Result<Vec<(u32, InscriptionId)>> {
    Ok(
      self
        .database
        .begin_read()?
        .open_table(SEQUENCE_NUMBER_TO_INSCRIPTION_ENTRY)?
        .iter()?
        .rev()
        .take(n)
        .flat_map(|result| {
          result.map(|(number, entry)| (number.value(), InscriptionEntry::load(entry.value()).id))
        })
        .collect(),
    )
  }

  pub fn inscription_info_benchmark(index: &Index, inscription_number: i32) {
    Self::inscription_info(index, InscriptionQuery::Number(inscription_number)).unwrap();
  }

  pub(crate) fn inscription_info(
    index: &Index,
    query: InscriptionQuery,
  ) -> Result<Option<InscriptionInfo>> {
    let rtx = index.database.begin_read()?;

    let sequence_number = match query {
      InscriptionQuery::Id(id) => {
        let inscription_id_to_sequence_number =
          rtx.open_table(INSCRIPTION_ID_TO_SEQUENCE_NUMBER)?;

        let sequence_number = inscription_id_to_sequence_number
          .get(&id.store())?
          .map(|guard| guard.value());

        drop(inscription_id_to_sequence_number);

        sequence_number
      }
      InscriptionQuery::Number(inscription_number) => {
        let inscription_number_to_sequence_number =
          rtx.open_table(INSCRIPTION_NUMBER_TO_SEQUENCE_NUMBER)?;

        let sequence_number = inscription_number_to_sequence_number
          .get(inscription_number)?
          .map(|guard| guard.value());

        drop(inscription_number_to_sequence_number);

        sequence_number
      }
    };

    let Some(sequence_number) = sequence_number else {
      return Ok(None);
    };

    let sequence_number_to_inscription_entry =
      rtx.open_table(SEQUENCE_NUMBER_TO_INSCRIPTION_ENTRY)?;

    let entry = InscriptionEntry::load(
      sequence_number_to_inscription_entry
        .get(&sequence_number)?
        .unwrap()
        .value(),
    );

    let Some(transaction) = index.get_transaction(entry.id.txid)? else {
      return Ok(None);
    };

    let Some(inscription) = ParsedEnvelope::from_transaction(&transaction)
      .into_iter()
      .nth(entry.id.index as usize)
      .map(|envelope| envelope.payload)
    else {
      return Ok(None);
    };

    let satpoint = SatPoint::load(
      *rtx
        .open_table(SEQUENCE_NUMBER_TO_SATPOINT)?
        .get(sequence_number)?
        .unwrap()
        .value(),
    );

    let output = if satpoint.outpoint == unbound_outpoint() || satpoint.outpoint == OutPoint::null()
    {
      None
    } else {
      let Some(transaction) = index.get_transaction(satpoint.outpoint.txid)? else {
        return Ok(None);
      };

      transaction
        .output
        .into_iter()
        .nth(satpoint.outpoint.vout.try_into().unwrap())
    };

    let previous = if let Some(n) = sequence_number.checked_sub(1) {
      Some(
        InscriptionEntry::load(
          sequence_number_to_inscription_entry
            .get(n)?
            .unwrap()
            .value(),
        )
        .id,
      )
    } else {
      None
    };

    let next = sequence_number_to_inscription_entry
      .get(sequence_number + 1)?
      .map(|guard| InscriptionEntry::load(guard.value()).id);

    let children = rtx
      .open_multimap_table(SEQUENCE_NUMBER_TO_CHILDREN)?
      .get(sequence_number)?
      .take(4)
      .map(|result| {
        result
          .and_then(|sequence_number| {
            sequence_number_to_inscription_entry
              .get(sequence_number.value())
              .map(|entry| InscriptionEntry::load(entry.unwrap().value()).id)
          })
          .map_err(|err| err.into())
      })
      .collect::<Result<Vec<InscriptionId>>>()?;

    let rune = if let Some(rune_id) = rtx
      .open_table(SEQUENCE_NUMBER_TO_RUNE_ID)?
      .get(sequence_number)?
    {
      let rune_id_to_rune_entry = rtx.open_table(RUNE_ID_TO_RUNE_ENTRY)?;
      let entry = rune_id_to_rune_entry.get(&rune_id.value())?.unwrap();
      Some(RuneEntry::load(entry.value()).spaced_rune())
    } else {
      None
    };

    let parent = match entry.parent {
      Some(parent) => Some(
        InscriptionEntry::load(
          sequence_number_to_inscription_entry
            .get(parent)?
            .unwrap()
            .value(),
        )
        .id,
      ),
      None => None,
    };

    let mut charms = entry.charms;

    if satpoint.outpoint == OutPoint::null() {
      Charm::Lost.set(&mut charms);
    }

    Ok(Some(InscriptionInfo {
      children,
      entry,
      parent,
      output,
      satpoint,
      inscription,
      previous,
      next,
      rune,
      charms,
    }))
  }

  pub(crate) fn get_inscription_entry(
    &self,
    inscription_id: InscriptionId,
  ) -> Result<Option<InscriptionEntry>> {
    let rtx = self.database.begin_read()?;

    let Some(sequence_number) = rtx
      .open_table(INSCRIPTION_ID_TO_SEQUENCE_NUMBER)?
      .get(&inscription_id.store())?
      .map(|guard| guard.value())
    else {
      return Ok(None);
    };

    let entry = rtx
      .open_table(SEQUENCE_NUMBER_TO_INSCRIPTION_ENTRY)?
      .get(sequence_number)?
      .map(|value| InscriptionEntry::load(value.value()));

    Ok(entry)
  }

  #[cfg(test)]
  fn assert_inscription_location(
    &self,
    inscription_id: InscriptionId,
    satpoint: SatPoint,
    sat: Option<u64>,
  ) {
    let rtx = self.database.begin_read().unwrap();

    let satpoint_to_sequence_number = rtx
      .open_multimap_table(SATPOINT_TO_SEQUENCE_NUMBER)
      .unwrap();

    let sequence_number_to_satpoint = rtx.open_table(SEQUENCE_NUMBER_TO_SATPOINT).unwrap();

    let sequence_number = rtx
      .open_table(INSCRIPTION_ID_TO_SEQUENCE_NUMBER)
      .unwrap()
      .get(&inscription_id.store())
      .unwrap()
      .unwrap()
      .value();

    assert_eq!(
      satpoint_to_sequence_number.len().unwrap(),
      sequence_number_to_satpoint.len().unwrap(),
    );

    assert_eq!(
      SatPoint::load(
        *sequence_number_to_satpoint
          .get(sequence_number)
          .unwrap()
          .unwrap()
          .value()
      ),
      satpoint,
    );

    assert!(satpoint_to_sequence_number
      .get(&satpoint.store())
      .unwrap()
      .any(|result| result.unwrap().value() == sequence_number));

    match sat {
      Some(sat) => {
        if self.index_sats {
          // unbound inscriptions should not be assigned to a sat
          assert!(satpoint.outpoint != unbound_outpoint());

          assert!(rtx
            .open_multimap_table(SAT_TO_SEQUENCE_NUMBER)
            .unwrap()
            .get(&sat)
            .unwrap()
            .any(|entry| entry.unwrap().value() == sequence_number));

          // we do not track common sats (only the sat ranges)
          if !Sat(sat).common() {
            assert_eq!(
              SatPoint::load(
                *rtx
                  .open_table(SAT_TO_SATPOINT)
                  .unwrap()
                  .get(&sat)
                  .unwrap()
                  .unwrap()
                  .value()
              ),
              satpoint,
            );
          }
        }
      }
      None => {
        if self.index_sats {
          assert!(satpoint.outpoint == unbound_outpoint())
        }
      }
    }
  }

  fn inscriptions_on_output<'a: 'tx, 'tx>(
    satpoint_to_sequence_number: &'a impl ReadableMultimapTable<&'static SatPointValue, u32>,
    sequence_number_to_inscription_entry: &'a impl ReadableTable<u32, InscriptionEntryValue>,
    outpoint: OutPoint,
  ) -> Result<Vec<(SatPoint, InscriptionId)>> {
    let start = SatPoint {
      outpoint,
      offset: 0,
    }
    .store();

    let end = SatPoint {
      outpoint,
      offset: u64::MAX,
    }
    .store();

    let mut inscriptions = Vec::new();

    for range in satpoint_to_sequence_number.range::<&[u8; 44]>(&start..=&end)? {
      let (satpoint, sequence_numbers) = range?;
      for sequence_number_result in sequence_numbers {
        let sequence_number = sequence_number_result?.value();
        let entry = sequence_number_to_inscription_entry
          .get(sequence_number)?
          .unwrap();
        inscriptions.push((
          sequence_number,
          SatPoint::load(*satpoint.value()),
          InscriptionEntry::load(entry.value()).id,
        ));
      }
    }

    inscriptions.sort_by_key(|(sequence_number, _, _)| *sequence_number);

    Ok(
      inscriptions
        .into_iter()
        .map(|(_sequence_number, satpoint, inscription_id)| (satpoint, inscription_id))
        .collect(),
    )
  }
}

#[cfg(test)]
mod tests {
  use {
    super::*,
    crate::index::testing::Context,
    bitcoin::secp256k1::rand::{self, RngCore},
  };

  #[test]
  fn height_limit() {
    {
      let context = Context::builder().args(["--height-limit", "0"]).build();
      context.mine_blocks(1);
      assert_eq!(context.index.block_height().unwrap(), None);
      assert_eq!(context.index.block_count().unwrap(), 0);
    }

    {
      let context = Context::builder().args(["--height-limit", "1"]).build();
      context.mine_blocks(1);
      assert_eq!(context.index.block_height().unwrap(), Some(Height(0)));
      assert_eq!(context.index.block_count().unwrap(), 1);
    }

    {
      let context = Context::builder().args(["--height-limit", "2"]).build();
      context.mine_blocks(2);
      assert_eq!(context.index.block_height().unwrap(), Some(Height(1)));
      assert_eq!(context.index.block_count().unwrap(), 2);
    }
  }

  #[test]
  fn inscriptions_below_first_inscription_height_are_skipped() {
    let inscription = inscription("text/plain;charset=utf-8", "hello");
    let template = TransactionTemplate {
      inputs: &[(1, 0, 0, inscription.to_witness())],
      ..Default::default()
    };

    {
      let context = Context::builder().build();
      context.mine_blocks(1);
      let txid = context.rpc_server.broadcast_tx(template.clone());
      let inscription_id = InscriptionId { txid, index: 0 };
      context.mine_blocks(1);

      assert_eq!(
        context.index.get_inscription_by_id(inscription_id).unwrap(),
        Some(inscription)
      );

      assert_eq!(
        context
          .index
          .get_inscription_satpoint_by_id(inscription_id)
          .unwrap(),
        Some(SatPoint {
          outpoint: OutPoint { txid, vout: 0 },
          offset: 0,
        })
      );
    }

    {
      let context = Context::builder()
        .arg("--first-inscription-height=3")
        .build();
      context.mine_blocks(1);
      let txid = context.rpc_server.broadcast_tx(template);
      let inscription_id = InscriptionId { txid, index: 0 };
      context.mine_blocks(1);

      assert_eq!(
        context
          .index
          .get_inscription_satpoint_by_id(inscription_id)
          .unwrap(),
        None,
      );
    }
  }

  #[test]
  fn inscriptions_are_not_indexed_if_no_index_inscriptions_flag_is_set() {
    let inscription = inscription("text/plain;charset=utf-8", "hello");
    let template = TransactionTemplate {
      inputs: &[(1, 0, 0, inscription.to_witness())],
      ..Default::default()
    };

    {
      let context = Context::builder().build();
      context.mine_blocks(1);
      let txid = context.rpc_server.broadcast_tx(template.clone());
      let inscription_id = InscriptionId { txid, index: 0 };
      context.mine_blocks(1);

      assert_eq!(
        context.index.get_inscription_by_id(inscription_id).unwrap(),
        Some(inscription)
      );

      assert_eq!(
        context
          .index
          .get_inscription_satpoint_by_id(inscription_id)
          .unwrap(),
        Some(SatPoint {
          outpoint: OutPoint { txid, vout: 0 },
          offset: 0,
        })
      );
    }

    {
      let context = Context::builder().arg("--no-index-inscriptions").build();
      context.mine_blocks(1);
      let txid = context.rpc_server.broadcast_tx(template);
      let inscription_id = InscriptionId { txid, index: 0 };
      context.mine_blocks(1);

      assert_eq!(
        context
          .index
          .get_inscription_satpoint_by_id(inscription_id)
          .unwrap(),
        None,
      );
    }
  }

  #[test]
  fn list_first_coinbase_transaction() {
    let context = Context::builder().arg("--index-sats").build();
    assert_eq!(
      context
        .index
        .list(
          "4a5e1e4baab89f3a32518a88c31bc87f618f76673e2cc77ab2127b7afdeda33b:0"
            .parse()
            .unwrap()
        )
        .unwrap()
        .unwrap(),
      List::Unspent(vec![(0, 50 * COIN_VALUE)])
    )
  }

  #[test]
  fn list_second_coinbase_transaction() {
    let context = Context::builder().arg("--index-sats").build();
    let txid = context.mine_blocks(1)[0].txdata[0].txid();
    assert_eq!(
      context.index.list(OutPoint::new(txid, 0)).unwrap().unwrap(),
      List::Unspent(vec![(50 * COIN_VALUE, 100 * COIN_VALUE)])
    )
  }

  #[test]
  fn list_split_ranges_are_tracked_correctly() {
    let context = Context::builder().arg("--index-sats").build();

    context.mine_blocks(1);
    let split_coinbase_output = TransactionTemplate {
      inputs: &[(1, 0, 0, Default::default())],
      outputs: 2,
      fee: 0,
      ..Default::default()
    };
    let txid = context.rpc_server.broadcast_tx(split_coinbase_output);

    context.mine_blocks(1);

    assert_eq!(
      context.index.list(OutPoint::new(txid, 0)).unwrap().unwrap(),
      List::Unspent(vec![(50 * COIN_VALUE, 75 * COIN_VALUE)])
    );

    assert_eq!(
      context.index.list(OutPoint::new(txid, 1)).unwrap().unwrap(),
      List::Unspent(vec![(75 * COIN_VALUE, 100 * COIN_VALUE)])
    );
  }

  #[test]
  fn list_merge_ranges_are_tracked_correctly() {
    let context = Context::builder().arg("--index-sats").build();

    context.mine_blocks(2);
    let merge_coinbase_outputs = TransactionTemplate {
      inputs: &[(1, 0, 0, Default::default()), (2, 0, 0, Default::default())],
      fee: 0,
      ..Default::default()
    };

    let txid = context.rpc_server.broadcast_tx(merge_coinbase_outputs);
    context.mine_blocks(1);

    assert_eq!(
      context.index.list(OutPoint::new(txid, 0)).unwrap().unwrap(),
      List::Unspent(vec![
        (50 * COIN_VALUE, 100 * COIN_VALUE),
        (100 * COIN_VALUE, 150 * COIN_VALUE)
      ]),
    );
  }

  #[test]
  fn list_fee_paying_transaction_range() {
    let context = Context::builder().arg("--index-sats").build();

    context.mine_blocks(1);
    let fee_paying_tx = TransactionTemplate {
      inputs: &[(1, 0, 0, Default::default())],
      outputs: 2,
      fee: 10,
      ..Default::default()
    };
    let txid = context.rpc_server.broadcast_tx(fee_paying_tx);
    let coinbase_txid = context.mine_blocks(1)[0].txdata[0].txid();

    assert_eq!(
      context.index.list(OutPoint::new(txid, 0)).unwrap().unwrap(),
      List::Unspent(vec![(50 * COIN_VALUE, 7499999995)]),
    );

    assert_eq!(
      context.index.list(OutPoint::new(txid, 1)).unwrap().unwrap(),
      List::Unspent(vec![(7499999995, 9999999990)]),
    );

    assert_eq!(
      context
        .index
        .list(OutPoint::new(coinbase_txid, 0))
        .unwrap()
        .unwrap(),
      List::Unspent(vec![(10000000000, 15000000000), (9999999990, 10000000000)])
    );
  }

  #[test]
  fn list_two_fee_paying_transaction_range() {
    let context = Context::builder().arg("--index-sats").build();

    context.mine_blocks(2);
    let first_fee_paying_tx = TransactionTemplate {
      inputs: &[(1, 0, 0, Default::default())],
      fee: 10,
      ..Default::default()
    };
    let second_fee_paying_tx = TransactionTemplate {
      inputs: &[(2, 0, 0, Default::default())],
      fee: 10,
      ..Default::default()
    };
    context.rpc_server.broadcast_tx(first_fee_paying_tx);
    context.rpc_server.broadcast_tx(second_fee_paying_tx);

    let coinbase_txid = context.mine_blocks(1)[0].txdata[0].txid();

    assert_eq!(
      context
        .index
        .list(OutPoint::new(coinbase_txid, 0))
        .unwrap()
        .unwrap(),
      List::Unspent(vec![
        (15000000000, 20000000000),
        (9999999990, 10000000000),
        (14999999990, 15000000000)
      ])
    );
  }

  #[test]
  fn list_null_output() {
    let context = Context::builder().arg("--index-sats").build();

    context.mine_blocks(1);
    let no_value_output = TransactionTemplate {
      inputs: &[(1, 0, 0, Default::default())],
      fee: 50 * COIN_VALUE,
      ..Default::default()
    };
    let txid = context.rpc_server.broadcast_tx(no_value_output);
    context.mine_blocks(1);

    assert_eq!(
      context.index.list(OutPoint::new(txid, 0)).unwrap().unwrap(),
      List::Unspent(Vec::new())
    );
  }

  #[test]
  fn list_null_input() {
    let context = Context::builder().arg("--index-sats").build();

    context.mine_blocks(1);
    let no_value_output = TransactionTemplate {
      inputs: &[(1, 0, 0, Default::default())],
      fee: 50 * COIN_VALUE,
      ..Default::default()
    };
    context.rpc_server.broadcast_tx(no_value_output);
    context.mine_blocks(1);

    let no_value_input = TransactionTemplate {
      inputs: &[(2, 1, 0, Default::default())],
      fee: 0,
      ..Default::default()
    };
    let txid = context.rpc_server.broadcast_tx(no_value_input);
    context.mine_blocks(1);

    assert_eq!(
      context.index.list(OutPoint::new(txid, 0)).unwrap().unwrap(),
      List::Unspent(Vec::new())
    );
  }

  #[test]
  fn list_spent_output() {
    let context = Context::builder().arg("--index-sats").build();
    context.mine_blocks(1);
    context.rpc_server.broadcast_tx(TransactionTemplate {
      inputs: &[(1, 0, 0, Default::default())],
      fee: 0,
      ..Default::default()
    });
    context.mine_blocks(1);
    let txid = context.rpc_server.tx(1, 0).txid();
    assert_eq!(
      context.index.list(OutPoint::new(txid, 0)).unwrap().unwrap(),
      List::Spent,
    );
  }

  #[test]
  fn list_unknown_output() {
    let context = Context::builder().arg("--index-sats").build();

    assert_eq!(
      context
        .index
        .list(
          "0000000000000000000000000000000000000000000000000000000000000000:0"
            .parse()
            .unwrap()
        )
        .unwrap(),
      None
    );
  }

  #[test]
  fn find_first_sat() {
    let context = Context::builder().arg("--index-sats").build();
    assert_eq!(
      context.index.find(Sat(0)).unwrap().unwrap(),
      SatPoint {
        outpoint: "4a5e1e4baab89f3a32518a88c31bc87f618f76673e2cc77ab2127b7afdeda33b:0"
          .parse()
          .unwrap(),
        offset: 0,
      }
    )
  }

  #[test]
  fn find_second_sat() {
    let context = Context::builder().arg("--index-sats").build();
    assert_eq!(
      context.index.find(Sat(1)).unwrap().unwrap(),
      SatPoint {
        outpoint: "4a5e1e4baab89f3a32518a88c31bc87f618f76673e2cc77ab2127b7afdeda33b:0"
          .parse()
          .unwrap(),
        offset: 1,
      }
    )
  }

  #[test]
  fn find_first_sat_of_second_block() {
    let context = Context::builder().arg("--index-sats").build();
    context.mine_blocks(1);
    assert_eq!(
      context.index.find(Sat(50 * COIN_VALUE)).unwrap().unwrap(),
      SatPoint {
        outpoint: "84aca0d43f45ac753d4744f40b2f54edec3a496b298951735d450e601386089d:0"
          .parse()
          .unwrap(),
        offset: 0,
      }
    )
  }

  #[test]
  fn find_unmined_sat() {
    let context = Context::builder().arg("--index-sats").build();
    assert_eq!(context.index.find(Sat(50 * COIN_VALUE)).unwrap(), None);
  }

  #[test]
  fn find_first_sat_spent_in_second_block() {
    let context = Context::builder().arg("--index-sats").build();
    context.mine_blocks(1);
    let spend_txid = context.rpc_server.broadcast_tx(TransactionTemplate {
      inputs: &[(1, 0, 0, Default::default())],
      fee: 0,
      ..Default::default()
    });
    context.mine_blocks(1);
    assert_eq!(
      context.index.find(Sat(50 * COIN_VALUE)).unwrap().unwrap(),
      SatPoint {
        outpoint: OutPoint::new(spend_txid, 0),
        offset: 0,
      }
    )
  }

  #[test]
  fn inscriptions_are_tracked_correctly() {
    for context in Context::configurations() {
      context.mine_blocks(1);

      let txid = context.rpc_server.broadcast_tx(TransactionTemplate {
        inputs: &[(1, 0, 0, inscription("text/plain", "hello").to_witness())],
        ..Default::default()
      });
      let inscription_id = InscriptionId { txid, index: 0 };

      context.mine_blocks(1);

      context.index.assert_inscription_location(
        inscription_id,
        SatPoint {
          outpoint: OutPoint { txid, vout: 0 },
          offset: 0,
        },
        Some(50 * COIN_VALUE),
      );
    }
  }

  #[test]
  fn inscriptions_without_sats_are_unbound() {
    for context in Context::configurations() {
      context.mine_blocks(1);

      context.rpc_server.broadcast_tx(TransactionTemplate {
        inputs: &[(1, 0, 0, Default::default())],
        fee: 50 * 100_000_000,
        ..Default::default()
      });

      context.mine_blocks(1);

      let txid = context.rpc_server.broadcast_tx(TransactionTemplate {
        inputs: &[(2, 1, 0, inscription("text/plain", "hello").to_witness())],
        ..Default::default()
      });

      let inscription_id = InscriptionId { txid, index: 0 };

      context.mine_blocks(1);

      context.index.assert_inscription_location(
        inscription_id,
        SatPoint {
          outpoint: unbound_outpoint(),
          offset: 0,
        },
        None,
      );

      context.mine_blocks(1);

      context.rpc_server.broadcast_tx(TransactionTemplate {
        inputs: &[(4, 0, 0, Default::default())],
        fee: 50 * 100_000_000,
        ..Default::default()
      });

      context.mine_blocks(1);

      let txid = context.rpc_server.broadcast_tx(TransactionTemplate {
        inputs: &[(5, 1, 0, inscription("text/plain", "hello").to_witness())],
        ..Default::default()
      });

      let inscription_id = InscriptionId { txid, index: 0 };

      context.mine_blocks(1);

      context.index.assert_inscription_location(
        inscription_id,
        SatPoint {
          outpoint: unbound_outpoint(),
          offset: 1,
        },
        None,
      );
    }
  }

  #[test]
  fn unaligned_inscriptions_are_tracked_correctly() {
    for context in Context::configurations() {
      context.mine_blocks(1);

      let txid = context.rpc_server.broadcast_tx(TransactionTemplate {
        inputs: &[(1, 0, 0, inscription("text/plain", "hello").to_witness())],
        ..Default::default()
      });
      let inscription_id = InscriptionId { txid, index: 0 };

      context.mine_blocks(1);

      context.index.assert_inscription_location(
        inscription_id,
        SatPoint {
          outpoint: OutPoint { txid, vout: 0 },
          offset: 0,
        },
        Some(50 * COIN_VALUE),
      );

      let send_txid = context.rpc_server.broadcast_tx(TransactionTemplate {
        inputs: &[(2, 0, 0, Default::default()), (2, 1, 0, Default::default())],
        ..Default::default()
      });

      context.mine_blocks(1);

      context.index.assert_inscription_location(
        inscription_id,
        SatPoint {
          outpoint: OutPoint {
            txid: send_txid,
            vout: 0,
          },
          offset: 50 * COIN_VALUE,
        },
        Some(50 * COIN_VALUE),
      );
    }
  }

  #[test]
  fn merged_inscriptions_are_tracked_correctly() {
    for context in Context::configurations() {
      context.mine_blocks(2);

      let first_txid = context.rpc_server.broadcast_tx(TransactionTemplate {
        inputs: &[(1, 0, 0, inscription("text/plain", "hello").to_witness())],
        ..Default::default()
      });

      let first_inscription_id = InscriptionId {
        txid: first_txid,
        index: 0,
      };

      let second_txid = context.rpc_server.broadcast_tx(TransactionTemplate {
        inputs: &[(2, 0, 0, inscription("text/png", [1; 100]).to_witness())],
        ..Default::default()
      });
      let second_inscription_id = InscriptionId {
        txid: second_txid,
        index: 0,
      };

      context.mine_blocks(1);

      let merged_txid = context.rpc_server.broadcast_tx(TransactionTemplate {
        inputs: &[(3, 1, 0, Default::default()), (3, 2, 0, Default::default())],
        ..Default::default()
      });

      context.mine_blocks(1);

      context.index.assert_inscription_location(
        first_inscription_id,
        SatPoint {
          outpoint: OutPoint {
            txid: merged_txid,
            vout: 0,
          },
          offset: 0,
        },
        Some(50 * COIN_VALUE),
      );

      context.index.assert_inscription_location(
        second_inscription_id,
        SatPoint {
          outpoint: OutPoint {
            txid: merged_txid,
            vout: 0,
          },
          offset: 50 * COIN_VALUE,
        },
        Some(100 * COIN_VALUE),
      );
    }
  }

  #[test]
  fn inscriptions_that_are_sent_to_second_output_are_are_tracked_correctly() {
    for context in Context::configurations() {
      context.mine_blocks(1);

      let txid = context.rpc_server.broadcast_tx(TransactionTemplate {
        inputs: &[(1, 0, 0, inscription("text/plain", "hello").to_witness())],
        ..Default::default()
      });
      let inscription_id = InscriptionId { txid, index: 0 };

      context.mine_blocks(1);

      context.index.assert_inscription_location(
        inscription_id,
        SatPoint {
          outpoint: OutPoint { txid, vout: 0 },
          offset: 0,
        },
        Some(50 * COIN_VALUE),
      );

      let send_txid = context.rpc_server.broadcast_tx(TransactionTemplate {
        inputs: &[(2, 0, 0, Default::default()), (2, 1, 0, Default::default())],
        outputs: 2,
        ..Default::default()
      });

      context.mine_blocks(1);

      context.index.assert_inscription_location(
        inscription_id,
        SatPoint {
          outpoint: OutPoint {
            txid: send_txid,
            vout: 1,
          },
          offset: 0,
        },
        Some(50 * COIN_VALUE),
      );
    }
  }

  #[test]
  fn missing_inputs_are_fetched_from_bitcoin_core() {
    for args in [
      ["--first-inscription-height", "2"].as_slice(),
      ["--first-inscription-height", "2", "--index-sats"].as_slice(),
    ] {
      let context = Context::builder().args(args).build();
      context.mine_blocks(1);

      let txid = context.rpc_server.broadcast_tx(TransactionTemplate {
        inputs: &[(1, 0, 0, inscription("text/plain", "hello").to_witness())],
        ..Default::default()
      });
      let inscription_id = InscriptionId { txid, index: 0 };

      context.mine_blocks(1);

      context.index.assert_inscription_location(
        inscription_id,
        SatPoint {
          outpoint: OutPoint { txid, vout: 0 },
          offset: 0,
        },
        Some(50 * COIN_VALUE),
      );

      let send_txid = context.rpc_server.broadcast_tx(TransactionTemplate {
        inputs: &[(2, 0, 0, Default::default()), (2, 1, 0, Default::default())],
        ..Default::default()
      });

      context.mine_blocks(1);

      context.index.assert_inscription_location(
        inscription_id,
        SatPoint {
          outpoint: OutPoint {
            txid: send_txid,
            vout: 0,
          },
          offset: 50 * COIN_VALUE,
        },
        Some(50 * COIN_VALUE),
      );
    }
  }

  #[test]
  fn one_input_fee_spent_inscriptions_are_tracked_correctly() {
    for context in Context::configurations() {
      context.mine_blocks(1);

      let txid = context.rpc_server.broadcast_tx(TransactionTemplate {
        inputs: &[(1, 0, 0, inscription("text/plain", "hello").to_witness())],
        ..Default::default()
      });
      let inscription_id = InscriptionId { txid, index: 0 };

      context.mine_blocks(1);

      context.rpc_server.broadcast_tx(TransactionTemplate {
        inputs: &[(2, 1, 0, Default::default())],
        fee: 50 * COIN_VALUE,
        ..Default::default()
      });

      let coinbase_tx = context.mine_blocks(1)[0].txdata[0].txid();

      context.index.assert_inscription_location(
        inscription_id,
        SatPoint {
          outpoint: OutPoint {
            txid: coinbase_tx,
            vout: 0,
          },
          offset: 50 * COIN_VALUE,
        },
        Some(50 * COIN_VALUE),
      );
    }
  }

  #[test]
  fn two_input_fee_spent_inscriptions_are_tracked_correctly() {
    for context in Context::configurations() {
      context.mine_blocks(2);

      let txid = context.rpc_server.broadcast_tx(TransactionTemplate {
        inputs: &[(1, 0, 0, inscription("text/plain", "hello").to_witness())],
        ..Default::default()
      });
      let inscription_id = InscriptionId { txid, index: 0 };

      context.mine_blocks(1);

      context.rpc_server.broadcast_tx(TransactionTemplate {
        inputs: &[(2, 0, 0, Default::default()), (3, 1, 0, Default::default())],
        fee: 50 * COIN_VALUE,
        ..Default::default()
      });

      let coinbase_tx = context.mine_blocks(1)[0].txdata[0].txid();

      context.index.assert_inscription_location(
        inscription_id,
        SatPoint {
          outpoint: OutPoint {
            txid: coinbase_tx,
            vout: 0,
          },
          offset: 50 * COIN_VALUE,
        },
        Some(50 * COIN_VALUE),
      );
    }
  }

  #[test]
  fn inscription_can_be_fee_spent_in_first_transaction() {
    for context in Context::configurations() {
      context.mine_blocks(1);

      let txid = context.rpc_server.broadcast_tx(TransactionTemplate {
        inputs: &[(1, 0, 0, inscription("text/plain", "hello").to_witness())],
        fee: 50 * COIN_VALUE,
        ..Default::default()
      });
      let inscription_id = InscriptionId { txid, index: 0 };

      let coinbase_tx = context.mine_blocks(1)[0].txdata[0].txid();

      context.index.assert_inscription_location(
        inscription_id,
        SatPoint {
          outpoint: OutPoint {
            txid: coinbase_tx,
            vout: 0,
          },
          offset: 50 * COIN_VALUE,
        },
        Some(50 * COIN_VALUE),
      );
    }
  }

  #[test]
  fn lost_inscriptions() {
    for context in Context::configurations() {
      context.mine_blocks(1);

      let txid = context.rpc_server.broadcast_tx(TransactionTemplate {
        inputs: &[(1, 0, 0, inscription("text/plain", "hello").to_witness())],
        fee: 50 * COIN_VALUE,
        ..Default::default()
      });
      let inscription_id = InscriptionId { txid, index: 0 };

      context.mine_blocks_with_subsidy(1, 0);

      context.index.assert_inscription_location(
        inscription_id,
        SatPoint {
          outpoint: OutPoint::null(),
          offset: 0,
        },
        Some(50 * COIN_VALUE),
      );
    }
  }

  #[test]
  fn multiple_inscriptions_can_be_lost() {
    for context in Context::configurations() {
      context.mine_blocks(1);

      let first_txid = context.rpc_server.broadcast_tx(TransactionTemplate {
        inputs: &[(1, 0, 0, inscription("text/plain", "hello").to_witness())],
        fee: 50 * COIN_VALUE,
        ..Default::default()
      });
      let first_inscription_id = InscriptionId {
        txid: first_txid,
        index: 0,
      };

      context.mine_blocks_with_subsidy(1, 0);
      context.mine_blocks(1);

      let second_txid = context.rpc_server.broadcast_tx(TransactionTemplate {
        inputs: &[(3, 0, 0, inscription("text/plain", "hello").to_witness())],
        fee: 50 * COIN_VALUE,
        ..Default::default()
      });
      let second_inscription_id = InscriptionId {
        txid: second_txid,
        index: 0,
      };

      context.mine_blocks_with_subsidy(1, 0);

      context.index.assert_inscription_location(
        first_inscription_id,
        SatPoint {
          outpoint: OutPoint::null(),
          offset: 0,
        },
        Some(50 * COIN_VALUE),
      );

      context.index.assert_inscription_location(
        second_inscription_id,
        SatPoint {
          outpoint: OutPoint::null(),
          offset: 50 * COIN_VALUE,
        },
        Some(150 * COIN_VALUE),
      );
    }
  }

  #[test]
  fn lost_sats_are_tracked_correctly() {
    let context = Context::builder()
      .args(["--index-sats", "--first-inscription-height", "10"])
      .build();
    assert_eq!(context.index.statistic(Statistic::LostSats), 0);

    context.mine_blocks(1);
    assert_eq!(context.index.statistic(Statistic::LostSats), 0);

    context.mine_blocks_with_subsidy(1, 0);
    assert_eq!(
      context.index.statistic(Statistic::LostSats),
      50 * COIN_VALUE
    );

    context.mine_blocks_with_subsidy(1, 0);
    assert_eq!(
      context.index.statistic(Statistic::LostSats),
      100 * COIN_VALUE
    );

    context.mine_blocks(1);
    assert_eq!(
      context.index.statistic(Statistic::LostSats),
      100 * COIN_VALUE
    );
  }

  #[test]
  fn lost_sat_ranges_are_tracked_correctly() {
    let context = Context::builder()
      .args(["--index-sats", "--first-inscription-height", "10"])
      .build();

    let null_ranges = || match context.index.list(OutPoint::null()).unwrap().unwrap() {
      List::Unspent(ranges) => ranges,
      _ => panic!(),
    };

    assert!(null_ranges().is_empty());

    context.mine_blocks(1);

    assert!(null_ranges().is_empty());

    context.mine_blocks_with_subsidy(1, 0);

    assert_eq!(null_ranges(), [(100 * COIN_VALUE, 150 * COIN_VALUE)]);

    context.mine_blocks_with_subsidy(1, 0);

    assert_eq!(
      null_ranges(),
      [
        (100 * COIN_VALUE, 150 * COIN_VALUE),
        (150 * COIN_VALUE, 200 * COIN_VALUE)
      ]
    );

    context.mine_blocks(1);

    assert_eq!(
      null_ranges(),
      [
        (100 * COIN_VALUE, 150 * COIN_VALUE),
        (150 * COIN_VALUE, 200 * COIN_VALUE)
      ]
    );

    context.mine_blocks_with_subsidy(1, 0);

    assert_eq!(
      null_ranges(),
      [
        (100 * COIN_VALUE, 150 * COIN_VALUE),
        (150 * COIN_VALUE, 200 * COIN_VALUE),
        (250 * COIN_VALUE, 300 * COIN_VALUE)
      ]
    );
  }

  #[test]
  fn lost_inscriptions_get_lost_satpoints() {
    for context in Context::configurations() {
      context.mine_blocks_with_subsidy(1, 0);
      context.mine_blocks(1);

      let txid = context.rpc_server.broadcast_tx(TransactionTemplate {
        inputs: &[(2, 0, 0, inscription("text/plain", "hello").to_witness())],
        outputs: 2,
        ..Default::default()
      });
      let inscription_id = InscriptionId { txid, index: 0 };
      context.mine_blocks(1);

      context.rpc_server.broadcast_tx(TransactionTemplate {
        inputs: &[(3, 1, 1, Default::default()), (3, 1, 0, Default::default())],
        fee: 50 * COIN_VALUE,
        ..Default::default()
      });
      context.mine_blocks_with_subsidy(1, 0);

      context.index.assert_inscription_location(
        inscription_id,
        SatPoint {
          outpoint: OutPoint::null(),
          offset: 75 * COIN_VALUE,
        },
        Some(100 * COIN_VALUE),
      );
    }
  }

  #[test]
  fn inscription_skips_zero_value_first_output_of_inscribe_transaction() {
    for context in Context::configurations() {
      context.mine_blocks(1);

      let txid = context.rpc_server.broadcast_tx(TransactionTemplate {
        inputs: &[(1, 0, 0, inscription("text/plain", "hello").to_witness())],
        outputs: 2,
        output_values: &[0, 50 * COIN_VALUE],
        ..Default::default()
      });
      let inscription_id = InscriptionId { txid, index: 0 };
      context.mine_blocks(1);

      context.index.assert_inscription_location(
        inscription_id,
        SatPoint {
          outpoint: OutPoint { txid, vout: 1 },
          offset: 0,
        },
        Some(50 * COIN_VALUE),
      );
    }
  }

  #[test]
  fn inscription_can_be_lost_in_first_transaction() {
    for context in Context::configurations() {
      context.mine_blocks(1);

      let txid = context.rpc_server.broadcast_tx(TransactionTemplate {
        inputs: &[(1, 0, 0, inscription("text/plain", "hello").to_witness())],
        fee: 50 * COIN_VALUE,
        ..Default::default()
      });
      let inscription_id = InscriptionId { txid, index: 0 };
      context.mine_blocks_with_subsidy(1, 0);

      context.index.assert_inscription_location(
        inscription_id,
        SatPoint {
          outpoint: OutPoint::null(),
          offset: 0,
        },
        Some(50 * COIN_VALUE),
      );
    }
  }

  #[test]
  fn lost_rare_sats_are_tracked() {
    let context = Context::builder().arg("--index-sats").build();
    context.mine_blocks_with_subsidy(1, 0);
    context.mine_blocks_with_subsidy(1, 0);

    assert_eq!(
      context
        .index
        .rare_sat_satpoint(Sat(50 * COIN_VALUE))
        .unwrap()
        .unwrap(),
      SatPoint {
        outpoint: OutPoint::null(),
        offset: 0,
      },
    );

    assert_eq!(
      context
        .index
        .rare_sat_satpoint(Sat(100 * COIN_VALUE))
        .unwrap()
        .unwrap(),
      SatPoint {
        outpoint: OutPoint::null(),
        offset: 50 * COIN_VALUE,
      },
    );
  }

  #[test]
  fn old_schema_gives_correct_error() {
    let tempdir = {
      let context = Context::builder().build();

      let wtx = context.index.database.begin_write().unwrap();

      wtx
        .open_table(STATISTIC_TO_COUNT)
        .unwrap()
        .insert(&Statistic::Schema.key(), &0)
        .unwrap();

      wtx.commit().unwrap();

      context.tempdir
    };

    let path = tempdir.path().to_owned();

    let delimiter = if cfg!(windows) { '\\' } else { '/' };

    assert_eq!(
      Context::builder().tempdir(tempdir).try_build().err().unwrap().to_string(),
      format!("index at `{}{delimiter}regtest{delimiter}index.redb` appears to have been built with an older, incompatible version of ord, consider deleting and rebuilding the index: index schema 0, ord schema {SCHEMA_VERSION}", path.display()));
  }

  #[test]
  fn new_schema_gives_correct_error() {
    let tempdir = {
      let context = Context::builder().build();

      let wtx = context.index.database.begin_write().unwrap();

      wtx
        .open_table(STATISTIC_TO_COUNT)
        .unwrap()
        .insert(&Statistic::Schema.key(), &u64::MAX)
        .unwrap();

      wtx.commit().unwrap();

      context.tempdir
    };

    let path = tempdir.path().to_owned();

    let delimiter = if cfg!(windows) { '\\' } else { '/' };

    assert_eq!(
      Context::builder().tempdir(tempdir).try_build().err().unwrap().to_string(),
      format!("index at `{}{delimiter}regtest{delimiter}index.redb` appears to have been built with a newer, incompatible version of ord, consider updating ord: index schema {}, ord schema {SCHEMA_VERSION}", path.display(), u64::MAX));
  }

  #[test]
  fn inscriptions_on_output() {
    for context in Context::configurations() {
      context.mine_blocks(1);

      let txid = context.rpc_server.broadcast_tx(TransactionTemplate {
        inputs: &[(1, 0, 0, inscription("text/plain", "hello").to_witness())],
        ..Default::default()
      });

      let inscription_id = InscriptionId { txid, index: 0 };

      assert_eq!(
        context
          .index
          .get_inscriptions_on_output(OutPoint { txid, vout: 0 })
          .unwrap(),
        []
      );

      context.mine_blocks(1);

      assert_eq!(
        context
          .index
          .get_inscriptions_on_output(OutPoint { txid, vout: 0 })
          .unwrap(),
        [inscription_id]
      );

      let send_id = context.rpc_server.broadcast_tx(TransactionTemplate {
        inputs: &[(2, 1, 0, Default::default())],
        ..Default::default()
      });

      context.mine_blocks(1);

      assert_eq!(
        context
          .index
          .get_inscriptions_on_output(OutPoint { txid, vout: 0 })
          .unwrap(),
        []
      );

      assert_eq!(
        context
          .index
          .get_inscriptions_on_output(OutPoint {
            txid: send_id,
            vout: 0,
          })
          .unwrap(),
        [inscription_id]
      );
    }
  }

  #[test]
  fn inscriptions_on_same_sat_after_the_first_are_not_unbound() {
    for context in Context::configurations() {
      context.mine_blocks(1);

      let first = context.rpc_server.broadcast_tx(TransactionTemplate {
        inputs: &[(1, 0, 0, inscription("text/plain", "hello").to_witness())],
        ..Default::default()
      });

      context.mine_blocks(1);

      let inscription_id = InscriptionId {
        txid: first,
        index: 0,
      };

      assert_eq!(
        context
          .index
          .get_inscriptions_on_output(OutPoint {
            txid: first,
            vout: 0
          })
          .unwrap(),
        [inscription_id]
      );

      context.index.assert_inscription_location(
        inscription_id,
        SatPoint {
          outpoint: OutPoint {
            txid: first,
            vout: 0,
          },
          offset: 0,
        },
        Some(50 * COIN_VALUE),
      );

      let second = context.rpc_server.broadcast_tx(TransactionTemplate {
        inputs: &[(2, 1, 0, inscription("text/plain", "hello").to_witness())],
        ..Default::default()
      });

      let inscription_id = InscriptionId {
        txid: second,
        index: 0,
      };

      context.mine_blocks(1);

      context.index.assert_inscription_location(
        inscription_id,
        SatPoint {
          outpoint: OutPoint {
            txid: second,
            vout: 0,
          },
          offset: 0,
        },
        Some(50 * COIN_VALUE),
      );

      assert!(context
        .index
        .get_inscription_by_id(InscriptionId {
          txid: second,
          index: 0
        })
        .unwrap()
        .is_some());

      assert!(context
        .index
        .get_inscription_by_id(InscriptionId {
          txid: second,
          index: 0
        })
        .unwrap()
        .is_some());
    }
  }

  #[test]
  fn get_latest_inscriptions_with_no_prev_and_next() {
    for context in Context::configurations() {
      context.mine_blocks(1);

      let txid = context.rpc_server.broadcast_tx(TransactionTemplate {
        inputs: &[(1, 0, 0, inscription("text/plain", "hello").to_witness())],
        ..Default::default()
      });
      let inscription_id = InscriptionId { txid, index: 0 };

      context.mine_blocks(1);

      let (inscriptions, more) = context.index.get_inscriptions_paginated(100, 0).unwrap();
      assert_eq!(inscriptions, &[inscription_id]);
      assert!(!more);
    }
  }

  #[test]
  fn unsynced_index_fails() {
    for context in Context::configurations() {
      let mut entropy = [0; 16];
      rand::thread_rng().fill_bytes(&mut entropy);
      let mnemonic = Mnemonic::from_entropy(&entropy).unwrap();
      crate::subcommand::wallet::initialize("ord".into(), &context.options, mnemonic.to_seed(""))
        .unwrap();
      context.rpc_server.mine_blocks(1);
      assert_regex_match!(
        crate::subcommand::wallet::get_unspent_outputs(
          &crate::subcommand::wallet::bitcoin_rpc_client_for_wallet_command(
            "ord".to_string(),
            &context.options,
          )
          .unwrap(),
          &context.index
        )
        .unwrap_err()
        .to_string(),
        r"output in Bitcoin Core wallet but not in ord index: [[:xdigit:]]{64}:\d+"
      );
    }
  }

  #[test]
  fn unrecognized_even_field_inscriptions_are_cursed_and_unbound() {
    for context in Context::configurations() {
      context.mine_blocks(1);

      let witness = envelope(&[
        b"ord",
        &[1],
        b"text/plain;charset=utf-8",
        &[2],
        b"bar",
        &[4],
        b"ord",
      ]);

      let txid = context.rpc_server.broadcast_tx(TransactionTemplate {
        inputs: &[(1, 0, 0, witness)],
        ..Default::default()
      });

      let inscription_id = InscriptionId { txid, index: 0 };

      context.mine_blocks(1);

      context.index.assert_inscription_location(
        inscription_id,
        SatPoint {
          outpoint: unbound_outpoint(),
          offset: 0,
        },
        None,
      );

      assert_eq!(
        context
          .index
          .get_inscription_entry(inscription_id)
          .unwrap()
          .unwrap()
          .inscription_number,
        -1
      );
    }
  }

  #[test]
  fn unrecognized_even_field_inscriptions_are_unbound_after_jubilee() {
    for context in Context::configurations() {
      context.mine_blocks(109);

      let witness = envelope(&[
        b"ord",
        &[1],
        b"text/plain;charset=utf-8",
        &[2],
        b"bar",
        &[4],
        b"ord",
      ]);

      let txid = context.rpc_server.broadcast_tx(TransactionTemplate {
        inputs: &[(1, 0, 0, witness)],
        ..Default::default()
      });

      let inscription_id = InscriptionId { txid, index: 0 };

      context.mine_blocks(1);

      context.index.assert_inscription_location(
        inscription_id,
        SatPoint {
          outpoint: unbound_outpoint(),
          offset: 0,
        },
        None,
      );

      assert_eq!(
        context
          .index
          .get_inscription_entry(inscription_id)
          .unwrap()
          .unwrap()
          .inscription_number,
        0
      );
    }
  }

  #[test]
  fn inscriptions_are_uncursed_after_jubilee() {
    for context in Context::configurations() {
      context.mine_blocks(108);

      let witness = envelope(&[
        b"ord",
        &[1],
        b"text/plain;charset=utf-8",
        &[1],
        b"text/plain;charset=utf-8",
      ]);

      let txid = context.rpc_server.broadcast_tx(TransactionTemplate {
        inputs: &[(1, 0, 0, witness.clone())],
        ..Default::default()
      });

      let inscription_id = InscriptionId { txid, index: 0 };

      context.mine_blocks(1);

      assert_eq!(context.rpc_server.height(), 109);

      assert_eq!(
        context
          .index
          .get_inscription_entry(inscription_id)
          .unwrap()
          .unwrap()
          .inscription_number,
        -1
      );

      let txid = context.rpc_server.broadcast_tx(TransactionTemplate {
        inputs: &[(2, 0, 0, witness)],
        ..Default::default()
      });

      let inscription_id = InscriptionId { txid, index: 0 };

      context.mine_blocks(1);

      assert_eq!(context.rpc_server.height(), 110);

      assert_eq!(
        context
          .index
          .get_inscription_entry(inscription_id)
          .unwrap()
          .unwrap()
          .inscription_number,
        0
      );
    }
  }

  #[test]
  fn duplicate_field_inscriptions_are_cursed() {
    for context in Context::configurations() {
      context.mine_blocks(1);

      let witness = envelope(&[
        b"ord",
        &[1],
        b"text/plain;charset=utf-8",
        &[1],
        b"text/plain;charset=utf-8",
      ]);

      let txid = context.rpc_server.broadcast_tx(TransactionTemplate {
        inputs: &[(1, 0, 0, witness)],
        ..Default::default()
      });

      let inscription_id = InscriptionId { txid, index: 0 };

      context.mine_blocks(1);

      assert_eq!(
        context
          .index
          .get_inscription_entry(inscription_id)
          .unwrap()
          .unwrap()
          .inscription_number,
        -1
      );
    }
  }

  #[test]
  fn incomplete_field_inscriptions_are_cursed() {
    for context in Context::configurations() {
      context.mine_blocks(1);

      let witness = envelope(&[b"ord", &[1]]);

      let txid = context.rpc_server.broadcast_tx(TransactionTemplate {
        inputs: &[(1, 0, 0, witness)],
        ..Default::default()
      });

      let inscription_id = InscriptionId { txid, index: 0 };

      context.mine_blocks(1);

      assert_eq!(
        context
          .index
          .get_inscription_entry(inscription_id)
          .unwrap()
          .unwrap()
          .inscription_number,
        -1
      );
    }
  }

  #[test]
  fn inscriptions_with_pushnum_opcodes_are_cursed() {
    for context in Context::configurations() {
      context.mine_blocks(1);

      let script = script::Builder::new()
        .push_opcode(opcodes::OP_FALSE)
        .push_opcode(opcodes::all::OP_IF)
        .push_slice(b"ord")
        .push_slice([])
        .push_opcode(opcodes::all::OP_PUSHNUM_1)
        .push_opcode(opcodes::all::OP_ENDIF)
        .into_script();

      let witness = Witness::from_slice(&[script.into_bytes(), Vec::new()]);

      let txid = context.rpc_server.broadcast_tx(TransactionTemplate {
        inputs: &[(1, 0, 0, witness)],
        ..Default::default()
      });

      let inscription_id = InscriptionId { txid, index: 0 };

      context.mine_blocks(1);

      assert_eq!(
        context
          .index
          .get_inscription_entry(inscription_id)
          .unwrap()
          .unwrap()
          .inscription_number,
        -1
      );
    }
  }

  #[test]
  fn inscriptions_with_stutter_are_cursed() {
    for context in Context::configurations() {
      context.mine_blocks(1);

      let script = script::Builder::new()
        .push_opcode(opcodes::OP_FALSE)
        .push_opcode(opcodes::OP_FALSE)
        .push_opcode(opcodes::all::OP_IF)
        .push_slice(b"ord")
        .push_slice([])
        .push_opcode(opcodes::all::OP_PUSHNUM_1)
        .push_opcode(opcodes::all::OP_ENDIF)
        .into_script();

      let witness = Witness::from_slice(&[script.into_bytes(), Vec::new()]);

      let txid = context.rpc_server.broadcast_tx(TransactionTemplate {
        inputs: &[(1, 0, 0, witness)],
        ..Default::default()
      });

      let inscription_id = InscriptionId { txid, index: 0 };

      context.mine_blocks(1);

      assert_eq!(
        context
          .index
          .get_inscription_entry(inscription_id)
          .unwrap()
          .unwrap()
          .inscription_number,
        -1
      );
    }
  }

  // https://github.com/ordinals/ord/issues/2062
  #[test]
  fn zero_value_transaction_inscription_not_cursed_but_unbound() {
    for context in Context::configurations() {
      context.mine_blocks(1);

      context.rpc_server.broadcast_tx(TransactionTemplate {
        inputs: &[(1, 0, 0, Default::default())],
        fee: 50 * 100_000_000,
        ..Default::default()
      });

      context.mine_blocks(1);

      let txid = context.rpc_server.broadcast_tx(TransactionTemplate {
        inputs: &[(2, 1, 0, inscription("text/plain", "hello").to_witness())],
        ..Default::default()
      });

      let inscription_id = InscriptionId { txid, index: 0 };

      context.mine_blocks(1);

      context.index.assert_inscription_location(
        inscription_id,
        SatPoint {
          outpoint: unbound_outpoint(),
          offset: 0,
        },
        None,
      );

      assert_eq!(
        context
          .index
          .get_inscription_entry(inscription_id)
          .unwrap()
          .unwrap()
          .inscription_number,
        0
      );
    }
  }

  #[test]
  fn transaction_with_inscription_inside_zero_value_2nd_input_should_be_unbound_and_cursed() {
    for context in Context::configurations() {
      context.mine_blocks(1);

      // create zero value input
      context.rpc_server.broadcast_tx(TransactionTemplate {
        inputs: &[(1, 0, 0, Default::default())],
        fee: 50 * 100_000_000,
        ..Default::default()
      });

      context.mine_blocks(1);

      let witness = inscription("text/plain", "hello").to_witness();

      let txid = context.rpc_server.broadcast_tx(TransactionTemplate {
        inputs: &[(2, 0, 0, witness.clone()), (2, 1, 0, witness.clone())],
        ..Default::default()
      });

      let second_inscription_id = InscriptionId { txid, index: 1 };

      context.mine_blocks(1);

      context.index.assert_inscription_location(
        second_inscription_id,
        SatPoint {
          outpoint: unbound_outpoint(),
          offset: 0,
        },
        None,
      );

      assert_eq!(
        context
          .index
          .get_inscription_entry(second_inscription_id)
          .unwrap()
          .unwrap()
          .inscription_number,
        -1
      );
    }
  }

  #[test]
  fn multiple_inscriptions_in_same_tx_all_but_first_input_are_cursed() {
    for context in Context::configurations() {
      context.mine_blocks(1);
      context.mine_blocks(1);
      context.mine_blocks(1);

      let witness = envelope(&[b"ord", &[1], b"text/plain;charset=utf-8", &[], b"bar"]);

      let txid = context.rpc_server.broadcast_tx(TransactionTemplate {
        inputs: &[
          (1, 0, 0, witness.clone()),
          (2, 0, 0, witness.clone()),
          (3, 0, 0, witness.clone()),
        ],
        ..Default::default()
      });

      let first = InscriptionId { txid, index: 0 };
      let second = InscriptionId { txid, index: 1 };
      let third = InscriptionId { txid, index: 2 };

      context.mine_blocks(1);

      context.index.assert_inscription_location(
        first,
        SatPoint {
          outpoint: OutPoint { txid, vout: 0 },
          offset: 0,
        },
        Some(50 * COIN_VALUE),
      );

      context.index.assert_inscription_location(
        second,
        SatPoint {
          outpoint: OutPoint { txid, vout: 0 },
          offset: 50 * COIN_VALUE,
        },
        Some(100 * COIN_VALUE),
      );

      context.index.assert_inscription_location(
        third,
        SatPoint {
          outpoint: OutPoint { txid, vout: 0 },
          offset: 100 * COIN_VALUE,
        },
        Some(150 * COIN_VALUE),
      );

      assert_eq!(
        context
          .index
          .get_inscription_entry(first)
          .unwrap()
          .unwrap()
          .inscription_number,
        0
      );

      assert_eq!(
        context
          .index
          .get_inscription_entry(second)
          .unwrap()
          .unwrap()
          .inscription_number,
        -1
      );

      assert_eq!(
        context
          .index
          .get_inscription_entry(third)
          .unwrap()
          .unwrap()
          .inscription_number,
        -2
      );
    }
  }

  #[test]
  fn multiple_inscriptions_same_input_are_cursed_reinscriptions() {
    for context in Context::configurations() {
      context.rpc_server.mine_blocks(1);

      let script = script::Builder::new()
        .push_opcode(opcodes::OP_FALSE)
        .push_opcode(opcodes::all::OP_IF)
        .push_slice(b"ord")
        .push_slice([1])
        .push_slice(b"text/plain;charset=utf-8")
        .push_slice([])
        .push_slice(b"foo")
        .push_opcode(opcodes::all::OP_ENDIF)
        .push_opcode(opcodes::OP_FALSE)
        .push_opcode(opcodes::all::OP_IF)
        .push_slice(b"ord")
        .push_slice([1])
        .push_slice(b"text/plain;charset=utf-8")
        .push_slice([])
        .push_slice(b"bar")
        .push_opcode(opcodes::all::OP_ENDIF)
        .push_opcode(opcodes::OP_FALSE)
        .push_opcode(opcodes::all::OP_IF)
        .push_slice(b"ord")
        .push_slice([1])
        .push_slice(b"text/plain;charset=utf-8")
        .push_slice([])
        .push_slice(b"qix")
        .push_opcode(opcodes::all::OP_ENDIF)
        .into_script();

      let witness = Witness::from_slice(&[script.into_bytes(), Vec::new()]);

      let txid = context.rpc_server.broadcast_tx(TransactionTemplate {
        inputs: &[(1, 0, 0, witness)],
        ..Default::default()
      });

      let first = InscriptionId { txid, index: 0 };
      let second = InscriptionId { txid, index: 1 };
      let third = InscriptionId { txid, index: 2 };

      context.mine_blocks(1);

      context.index.assert_inscription_location(
        first,
        SatPoint {
          outpoint: OutPoint { txid, vout: 0 },
          offset: 0,
        },
        Some(50 * COIN_VALUE),
      );

      context.index.assert_inscription_location(
        second,
        SatPoint {
          outpoint: OutPoint { txid, vout: 0 },
          offset: 0,
        },
        Some(50 * COIN_VALUE),
      );

      context.index.assert_inscription_location(
        third,
        SatPoint {
          outpoint: OutPoint { txid, vout: 0 },
          offset: 0,
        },
        Some(50 * COIN_VALUE),
      );

      assert_eq!(
        context
          .index
          .get_inscription_entry(first)
          .unwrap()
          .unwrap()
          .inscription_number,
        0
      );

      assert_eq!(
        context
          .index
          .get_inscription_entry(second)
          .unwrap()
          .unwrap()
          .inscription_number,
        -1
      );

      assert_eq!(
        context
          .index
          .get_inscription_entry(third)
          .unwrap()
          .unwrap()
          .inscription_number,
        -2
      );
    }
  }

  #[test]
  fn multiple_inscriptions_different_inputs_and_same_inputs() {
    for context in Context::configurations() {
      context.rpc_server.mine_blocks(1);
      context.rpc_server.mine_blocks(1);
      context.rpc_server.mine_blocks(1);

      let script = script::Builder::new()
        .push_opcode(opcodes::OP_FALSE)
        .push_opcode(opcodes::all::OP_IF)
        .push_slice(b"ord")
        .push_slice([1])
        .push_slice(b"text/plain;charset=utf-8")
        .push_slice([])
        .push_slice(b"foo")
        .push_opcode(opcodes::all::OP_ENDIF)
        .push_opcode(opcodes::OP_FALSE)
        .push_opcode(opcodes::all::OP_IF)
        .push_slice(b"ord")
        .push_slice([1])
        .push_slice(b"text/plain;charset=utf-8")
        .push_slice([])
        .push_slice(b"bar")
        .push_opcode(opcodes::all::OP_ENDIF)
        .push_opcode(opcodes::OP_FALSE)
        .push_opcode(opcodes::all::OP_IF)
        .push_slice(b"ord")
        .push_slice([1])
        .push_slice(b"text/plain;charset=utf-8")
        .push_slice([])
        .push_slice(b"qix")
        .push_opcode(opcodes::all::OP_ENDIF)
        .into_script();

      let witness = Witness::from_slice(&[script.into_bytes(), Vec::new()]);

      let txid = context.rpc_server.broadcast_tx(TransactionTemplate {
        inputs: &[
          (1, 0, 0, witness.clone()),
          (2, 0, 0, witness.clone()),
          (3, 0, 0, witness.clone()),
        ],
        ..Default::default()
      });

      let first = InscriptionId { txid, index: 0 }; // normal
      let second = InscriptionId { txid, index: 1 }; // cursed reinscription
      let fourth = InscriptionId { txid, index: 3 }; // cursed but bound
      let ninth = InscriptionId { txid, index: 8 }; // cursed reinscription

      context.mine_blocks(1);

      context.index.assert_inscription_location(
        first,
        SatPoint {
          outpoint: OutPoint { txid, vout: 0 },
          offset: 0,
        },
        Some(50 * COIN_VALUE),
      );

      context.index.assert_inscription_location(
        second,
        SatPoint {
          outpoint: OutPoint { txid, vout: 0 },
          offset: 0,
        },
        Some(50 * COIN_VALUE),
      );

      context.index.assert_inscription_location(
        fourth,
        SatPoint {
          outpoint: OutPoint { txid, vout: 0 },
          offset: 50 * COIN_VALUE,
        },
        Some(100 * COIN_VALUE),
      );

      context.index.assert_inscription_location(
        ninth,
        SatPoint {
          outpoint: OutPoint { txid, vout: 0 },
          offset: 100 * COIN_VALUE,
        },
        Some(150 * COIN_VALUE),
      );

      assert_eq!(
        context
          .index
          .get_inscription_entry(first)
          .unwrap()
          .unwrap()
          .inscription_number,
        0
      );

      assert_eq!(
        context
          .index
          .get_inscription_id_by_inscription_number(-3)
          .unwrap()
          .unwrap(),
        fourth
      );

      assert_eq!(
        context
          .index
          .get_inscription_entry(fourth)
          .unwrap()
          .unwrap()
          .inscription_number,
        -3
      );

      assert_eq!(
        context
          .index
          .get_inscription_entry(ninth)
          .unwrap()
          .unwrap()
          .inscription_number,
        -8
      );
    }
  }

  #[test]
  fn genesis_fee_distributed_evenly() {
    for context in Context::configurations() {
      context.rpc_server.mine_blocks(1);

      let script = script::Builder::new()
        .push_opcode(opcodes::OP_FALSE)
        .push_opcode(opcodes::all::OP_IF)
        .push_slice(b"ord")
        .push_slice([1])
        .push_slice(b"text/plain;charset=utf-8")
        .push_slice([])
        .push_slice(b"foo")
        .push_opcode(opcodes::all::OP_ENDIF)
        .push_opcode(opcodes::OP_FALSE)
        .push_opcode(opcodes::all::OP_IF)
        .push_slice(b"ord")
        .push_slice([1])
        .push_slice(b"text/plain;charset=utf-8")
        .push_slice([])
        .push_slice(b"bar")
        .push_opcode(opcodes::all::OP_ENDIF)
        .push_opcode(opcodes::OP_FALSE)
        .push_opcode(opcodes::all::OP_IF)
        .push_slice(b"ord")
        .push_slice([1])
        .push_slice(b"text/plain;charset=utf-8")
        .push_slice([])
        .push_slice(b"qix")
        .push_opcode(opcodes::all::OP_ENDIF)
        .into_script();

      let witness = Witness::from_slice(&[script.into_bytes(), Vec::new()]);

      let txid = context.rpc_server.broadcast_tx(TransactionTemplate {
        inputs: &[(1, 0, 0, witness)],
        fee: 33,
        ..Default::default()
      });

      let first = InscriptionId { txid, index: 0 };
      let second = InscriptionId { txid, index: 1 };

      context.mine_blocks(1);

      assert_eq!(
        context
          .index
          .get_inscription_entry(first)
          .unwrap()
          .unwrap()
          .fee,
        11
      );

      assert_eq!(
        context
          .index
          .get_inscription_entry(second)
          .unwrap()
          .unwrap()
          .fee,
        11
      );
    }
  }

  #[test]
  fn reinscription_on_cursed_inscription_is_not_cursed() {
    for context in Context::configurations() {
      context.mine_blocks(1);
      context.mine_blocks(1);

      let witness = envelope(&[b"ord", &[1], b"text/plain;charset=utf-8", &[], b"bar"]);

      let cursed_txid = context.rpc_server.broadcast_tx(TransactionTemplate {
        inputs: &[(1, 0, 0, witness.clone()), (2, 0, 0, witness.clone())],
        outputs: 2,
        ..Default::default()
      });

      let cursed = InscriptionId {
        txid: cursed_txid,
        index: 1,
      };

      context.mine_blocks(1);

      context.index.assert_inscription_location(
        cursed,
        SatPoint {
          outpoint: OutPoint {
            txid: cursed_txid,
            vout: 1,
          },
          offset: 0,
        },
        Some(100 * COIN_VALUE),
      );

      assert_eq!(
        context
          .index
          .get_inscription_entry(cursed)
          .unwrap()
          .unwrap()
          .inscription_number,
        -1
      );

      let witness = envelope(&[
        b"ord",
        &[1],
        b"text/plain;charset=utf-8",
        &[],
        b"reinscription on cursed",
      ]);

      let txid = context.rpc_server.broadcast_tx(TransactionTemplate {
        inputs: &[(3, 1, 1, witness)],
        ..Default::default()
      });

      let reinscription_on_cursed = InscriptionId { txid, index: 0 };

      context.mine_blocks(1);

      context.index.assert_inscription_location(
        reinscription_on_cursed,
        SatPoint {
          outpoint: OutPoint { txid, vout: 0 },
          offset: 0,
        },
        Some(100 * COIN_VALUE),
      );

      assert_eq!(
        context
          .index
          .get_inscription_entry(reinscription_on_cursed)
          .unwrap()
          .unwrap()
          .inscription_number,
        1
      );
    }
  }

  #[test]
  fn second_reinscription_on_cursed_inscription_is_cursed() {
    for context in Context::configurations() {
      context.mine_blocks(1);
      context.mine_blocks(1);

      let witness = envelope(&[b"ord", &[1], b"text/plain;charset=utf-8", &[], b"bar"]);

      let cursed_txid = context.rpc_server.broadcast_tx(TransactionTemplate {
        inputs: &[(1, 0, 0, witness.clone()), (2, 0, 0, witness.clone())],
        outputs: 2,
        ..Default::default()
      });

      let cursed = InscriptionId {
        txid: cursed_txid,
        index: 1,
      };

      context.mine_blocks(1);

      context.index.assert_inscription_location(
        cursed,
        SatPoint {
          outpoint: OutPoint {
            txid: cursed_txid,
            vout: 1,
          },
          offset: 0,
        },
        Some(100 * COIN_VALUE),
      );

      assert_eq!(
        context
          .index
          .get_inscription_entry(cursed)
          .unwrap()
          .unwrap()
          .inscription_number,
        -1
      );

      let witness = envelope(&[
        b"ord",
        &[1],
        b"text/plain;charset=utf-8",
        &[],
        b"reinscription on cursed",
      ]);

      let txid = context.rpc_server.broadcast_tx(TransactionTemplate {
        inputs: &[(3, 1, 1, witness)],
        ..Default::default()
      });

      let reinscription_on_cursed = InscriptionId { txid, index: 0 };

      context.mine_blocks(1);

      context.index.assert_inscription_location(
        reinscription_on_cursed,
        SatPoint {
          outpoint: OutPoint { txid, vout: 0 },
          offset: 0,
        },
        Some(100 * COIN_VALUE),
      );

      assert_eq!(
        context
          .index
          .get_inscription_entry(reinscription_on_cursed)
          .unwrap()
          .unwrap()
          .inscription_number,
        1
      );

      let witness = envelope(&[
        b"ord",
        &[1],
        b"text/plain;charset=utf-8",
        &[],
        b"second reinscription on cursed",
      ]);

      let txid = context.rpc_server.broadcast_tx(TransactionTemplate {
        inputs: &[(4, 1, 0, witness)],
        ..Default::default()
      });

      let second_reinscription_on_cursed = InscriptionId { txid, index: 0 };

      context.mine_blocks(1);

      context.index.assert_inscription_location(
        second_reinscription_on_cursed,
        SatPoint {
          outpoint: OutPoint { txid, vout: 0 },
          offset: 0,
        },
        Some(100 * COIN_VALUE),
      );

      assert_eq!(
        context
          .index
          .get_inscription_entry(second_reinscription_on_cursed)
          .unwrap()
          .unwrap()
          .inscription_number,
        -2
      );

      assert_eq!(
        vec![
          cursed,
          reinscription_on_cursed,
          second_reinscription_on_cursed
        ],
        context
          .index
          .get_inscriptions_on_output_with_satpoints(OutPoint { txid, vout: 0 })
          .unwrap()
          .iter()
          .map(|(_satpoint, inscription_id)| *inscription_id)
          .collect::<Vec<InscriptionId>>()
      )
    }
  }

  #[test]
  fn reinscriptions_on_output_correctly_ordered_and_transferred() {
    for context in Context::configurations() {
      context.mine_blocks(1);

      let txid = context.rpc_server.broadcast_tx(TransactionTemplate {
        inputs: &[(
          1,
          0,
          0,
          inscription("text/plain;charset=utf-8", "hello").to_witness(),
        )],
        ..Default::default()
      });

      let first = InscriptionId { txid, index: 0 };

      context.mine_blocks(1);

      let txid = context.rpc_server.broadcast_tx(TransactionTemplate {
        inputs: &[(
          2,
          1,
          0,
          inscription("text/plain;charset=utf-8", "hello").to_witness(),
        )],
        ..Default::default()
      });

      let second = InscriptionId { txid, index: 0 };

      context.mine_blocks(1);
      let txid = context.rpc_server.broadcast_tx(TransactionTemplate {
        inputs: &[(
          3,
          1,
          0,
          inscription("text/plain;charset=utf-8", "hello").to_witness(),
        )],
        ..Default::default()
      });

      let third = InscriptionId { txid, index: 0 };

      context.mine_blocks(1);

      let location = SatPoint {
        outpoint: OutPoint { txid, vout: 0 },
        offset: 0,
      };

      assert_eq!(
        vec![(location, first), (location, second), (location, third)],
        context
          .index
          .get_inscriptions_on_output_with_satpoints(OutPoint { txid, vout: 0 })
          .unwrap()
      )
    }
  }

  #[test]
  fn reinscriptions_are_ordered_correctly_for_many_outpoints() {
    for context in Context::configurations() {
      context.mine_blocks(1);

      let mut inscription_ids = vec![];
      for i in 1..=21 {
        let txid = context.rpc_server.broadcast_tx(TransactionTemplate {
          inputs: &[(
            i,
            if i == 1 { 0 } else { 1 },
            0,
            inscription("text/plain;charset=utf-8", &format!("hello {}", i)).to_witness(),
          )], // for the first inscription use coinbase, otherwise use the previous tx
          ..Default::default()
        });

        inscription_ids.push(InscriptionId { txid, index: 0 });

        context.mine_blocks(1);
      }

      let final_txid = inscription_ids.last().unwrap().txid;
      let location = SatPoint {
        outpoint: OutPoint {
          txid: final_txid,
          vout: 0,
        },
        offset: 0,
      };

      let expected_result = inscription_ids
        .iter()
        .map(|id| (location, *id))
        .collect::<Vec<(SatPoint, InscriptionId)>>();

      assert_eq!(
        expected_result,
        context
          .index
          .get_inscriptions_on_output_with_satpoints(OutPoint {
            txid: final_txid,
            vout: 0
          })
          .unwrap()
      )
    }
  }

  #[test]
  fn recover_from_reorg() {
    for mut context in Context::configurations() {
      context.index.set_durability(redb::Durability::Immediate);

      context.mine_blocks(1);

      let txid = context.rpc_server.broadcast_tx(TransactionTemplate {
        inputs: &[(
          1,
          0,
          0,
          inscription("text/plain;charset=utf-8", "hello").to_witness(),
        )],
        ..Default::default()
      });
      let first_id = InscriptionId { txid, index: 0 };
      let first_location = SatPoint {
        outpoint: OutPoint { txid, vout: 0 },
        offset: 0,
      };

      context.mine_blocks(6);

      context
        .index
        .assert_inscription_location(first_id, first_location, Some(50 * COIN_VALUE));

      let txid = context.rpc_server.broadcast_tx(TransactionTemplate {
        inputs: &[(
          2,
          0,
          0,
          inscription("text/plain;charset=utf-8", "hello").to_witness(),
        )],
        ..Default::default()
      });
      let second_id = InscriptionId { txid, index: 0 };
      let second_location = SatPoint {
        outpoint: OutPoint { txid, vout: 0 },
        offset: 0,
      };

      context.mine_blocks(1);

      context
        .index
        .assert_inscription_location(second_id, second_location, Some(100 * COIN_VALUE));

      context.rpc_server.invalidate_tip();
      context.mine_blocks(2);

      context
        .index
        .assert_inscription_location(first_id, first_location, Some(50 * COIN_VALUE));

      assert!(!context.index.inscription_exists(second_id).unwrap());
    }
  }

  #[test]
  fn recover_from_3_block_deep_and_consecutive_reorg() {
    for mut context in Context::configurations() {
      context.index.set_durability(redb::Durability::Immediate);

      context.mine_blocks(1);

      let txid = context.rpc_server.broadcast_tx(TransactionTemplate {
        inputs: &[(
          1,
          0,
          0,
          inscription("text/plain;charset=utf-8", "hello").to_witness(),
        )],
        ..Default::default()
      });
      let first_id = InscriptionId { txid, index: 0 };
      let first_location = SatPoint {
        outpoint: OutPoint { txid, vout: 0 },
        offset: 0,
      };

      context.mine_blocks(10);

      let txid = context.rpc_server.broadcast_tx(TransactionTemplate {
        inputs: &[(
          2,
          0,
          0,
          inscription("text/plain;charset=utf-8", "hello").to_witness(),
        )],
        ..Default::default()
      });
      let second_id = InscriptionId { txid, index: 0 };
      let second_location = SatPoint {
        outpoint: OutPoint { txid, vout: 0 },
        offset: 0,
      };

      context.mine_blocks(1);

      context
        .index
        .assert_inscription_location(second_id, second_location, Some(100 * COIN_VALUE));

      context.rpc_server.invalidate_tip();
      context.rpc_server.invalidate_tip();
      context.rpc_server.invalidate_tip();

      context.mine_blocks(4);

      assert!(!context.index.inscription_exists(second_id).unwrap());

      context.rpc_server.invalidate_tip();

      context.mine_blocks(2);

      context
        .index
        .assert_inscription_location(first_id, first_location, Some(50 * COIN_VALUE));
    }
  }

  #[test]
  fn recover_from_very_unlikely_7_block_deep_reorg() {
    for mut context in Context::configurations() {
      context.index.set_durability(redb::Durability::Immediate);

      context.mine_blocks(1);

      let txid = context.rpc_server.broadcast_tx(TransactionTemplate {
        inputs: &[(
          1,
          0,
          0,
          inscription("text/plain;charset=utf-8", "hello").to_witness(),
        )],
        ..Default::default()
      });

      context.mine_blocks(11);

      let first_id = InscriptionId { txid, index: 0 };
      let first_location = SatPoint {
        outpoint: OutPoint { txid, vout: 0 },
        offset: 0,
      };

      let txid = context.rpc_server.broadcast_tx(TransactionTemplate {
        inputs: &[(
          2,
          0,
          0,
          inscription("text/plain;charset=utf-8", "hello").to_witness(),
        )],
        ..Default::default()
      });

      let second_id = InscriptionId { txid, index: 0 };
      let second_location = SatPoint {
        outpoint: OutPoint { txid, vout: 0 },
        offset: 0,
      };

      context.mine_blocks(7);

      context
        .index
        .assert_inscription_location(second_id, second_location, Some(100 * COIN_VALUE));

      for _ in 0..7 {
        context.rpc_server.invalidate_tip();
      }

      context.mine_blocks(9);

      assert!(!context.index.inscription_exists(second_id).unwrap());

      context
        .index
        .assert_inscription_location(first_id, first_location, Some(50 * COIN_VALUE));
    }
  }

  #[test]
  fn inscription_without_parent_tag_has_no_parent_entry() {
    for context in Context::configurations() {
      context.mine_blocks(1);

      let txid = context.rpc_server.broadcast_tx(TransactionTemplate {
        inputs: &[(1, 0, 0, inscription("text/plain", "hello").to_witness())],
        ..Default::default()
      });

      context.mine_blocks(1);

      let inscription_id = InscriptionId { txid, index: 0 };

      assert!(context
        .index
        .get_inscription_entry(inscription_id)
        .unwrap()
        .unwrap()
        .parent
        .is_none());
    }
  }

  #[test]
  fn inscription_with_parent_tag_without_parent_has_no_parent_entry() {
    for context in Context::configurations() {
      context.mine_blocks(1);

      let parent_txid = context.rpc_server.broadcast_tx(TransactionTemplate {
        inputs: &[(1, 0, 0, inscription("text/plain", "hello").to_witness())],
        ..Default::default()
      });

      context.mine_blocks(1);

      let parent_inscription_id = InscriptionId {
        txid: parent_txid,
        index: 0,
      };

      let txid = context.rpc_server.broadcast_tx(TransactionTemplate {
        inputs: &[(
          2,
          0,
          0,
          Inscription {
            content_type: Some("text/plain".into()),
            body: Some("hello".into()),
            parent: Some(parent_inscription_id.value()),
            ..Default::default()
          }
          .to_witness(),
        )],
        ..Default::default()
      });

      context.mine_blocks(1);

      let inscription_id = InscriptionId { txid, index: 0 };

      assert!(context
        .index
        .get_inscription_entry(inscription_id)
        .unwrap()
        .unwrap()
        .parent
        .is_none());
    }
  }

  #[test]
  fn inscription_with_parent_tag_and_parent_has_parent_entry() {
    for context in Context::configurations() {
      context.mine_blocks(1);

      let parent_txid = context.rpc_server.broadcast_tx(TransactionTemplate {
        inputs: &[(1, 0, 0, inscription("text/plain", "hello").to_witness())],
        ..Default::default()
      });

      context.mine_blocks(1);

      let parent_inscription_id = InscriptionId {
        txid: parent_txid,
        index: 0,
      };

      let txid = context.rpc_server.broadcast_tx(TransactionTemplate {
        inputs: &[(
          2,
          1,
          0,
          Inscription {
            content_type: Some("text/plain".into()),
            body: Some("hello".into()),
            parent: Some(parent_inscription_id.value()),
            ..Default::default()
          }
          .to_witness(),
        )],
        ..Default::default()
      });

      context.mine_blocks(1);

      let inscription_id = InscriptionId { txid, index: 0 };

      assert_eq!(
        context.index.get_parent_by_inscription_id(inscription_id),
        parent_inscription_id
      );

      assert_eq!(
        context
          .index
          .get_children_by_inscription_id(parent_inscription_id)
          .unwrap(),
        vec![inscription_id]
      );
    }
  }

  #[test]
  fn parents_can_be_in_preceding_input() {
    for context in Context::configurations() {
      context.mine_blocks(1);

      let parent_txid = context.rpc_server.broadcast_tx(TransactionTemplate {
        inputs: &[(1, 0, 0, inscription("text/plain", "hello").to_witness())],
        ..Default::default()
      });

      context.mine_blocks(2);

      let parent_inscription_id = InscriptionId {
        txid: parent_txid,
        index: 0,
      };

      let txid = context.rpc_server.broadcast_tx(TransactionTemplate {
        inputs: &[
          (2, 1, 0, Default::default()),
          (
            3,
            0,
            0,
            Inscription {
              content_type: Some("text/plain".into()),
              body: Some("hello".into()),
              parent: Some(parent_inscription_id.value()),
              ..Default::default()
            }
            .to_witness(),
          ),
        ],
        ..Default::default()
      });

      context.mine_blocks(1);

      let inscription_id = InscriptionId { txid, index: 0 };

      assert_eq!(
        context.index.get_parent_by_inscription_id(inscription_id),
        parent_inscription_id
      );

      assert_eq!(
        context
          .index
          .get_children_by_inscription_id(parent_inscription_id)
          .unwrap(),
        vec![inscription_id]
      );
    }
  }

  #[test]
  fn parents_can_be_in_following_input() {
    for context in Context::configurations() {
      context.mine_blocks(1);

      let parent_txid = context.rpc_server.broadcast_tx(TransactionTemplate {
        inputs: &[(1, 0, 0, inscription("text/plain", "hello").to_witness())],
        ..Default::default()
      });

      context.mine_blocks(2);

      let parent_inscription_id = InscriptionId {
        txid: parent_txid,
        index: 0,
      };

      let txid = context.rpc_server.broadcast_tx(TransactionTemplate {
        inputs: &[
          (
            3,
            0,
            0,
            Inscription {
              content_type: Some("text/plain".into()),
              body: Some("hello".into()),
              parent: Some(parent_inscription_id.value()),
              ..Default::default()
            }
            .to_witness(),
          ),
          (2, 1, 0, Default::default()),
        ],
        ..Default::default()
      });

      context.mine_blocks(1);

      let inscription_id = InscriptionId { txid, index: 0 };

      assert_eq!(
        context.index.get_parent_by_inscription_id(inscription_id),
        parent_inscription_id
      );

      assert_eq!(
        context
          .index
          .get_children_by_inscription_id(parent_inscription_id)
          .unwrap(),
        vec![inscription_id]
      );
    }
  }

  #[test]
  fn inscription_with_invalid_parent_tag_and_parent_has_no_parent_entry() {
    for context in Context::configurations() {
      context.mine_blocks(1);

      let parent_txid = context.rpc_server.broadcast_tx(TransactionTemplate {
        inputs: &[(1, 0, 0, inscription("text/plain", "hello").to_witness())],
        ..Default::default()
      });

      context.mine_blocks(1);

      let parent_inscription_id = InscriptionId {
        txid: parent_txid,
        index: 0,
      };

      let txid = context.rpc_server.broadcast_tx(TransactionTemplate {
        inputs: &[(
          2,
          1,
          0,
          Inscription {
            content_type: Some("text/plain".into()),
            body: Some("hello".into()),
            parent: Some(
              parent_inscription_id
                .value()
                .into_iter()
                .chain(iter::once(0))
                .collect(),
            ),
            ..Default::default()
          }
          .to_witness(),
        )],
        ..Default::default()
      });

      context.mine_blocks(1);

      let inscription_id = InscriptionId { txid, index: 0 };

      assert!(context
        .index
        .get_inscription_entry(inscription_id)
        .unwrap()
        .unwrap()
        .parent
        .is_none());
    }
  }

  #[test]
  fn inscription_with_pointer() {
    for context in Context::configurations() {
      context.mine_blocks(1);

      let inscription = Inscription {
        content_type: Some("text/plain".into()),
        body: Some("hello".into()),
        pointer: Some(100u64.to_le_bytes().to_vec()),
        ..Default::default()
      };

      let txid = context.rpc_server.broadcast_tx(TransactionTemplate {
        inputs: &[(1, 0, 0, inscription.to_witness())],
        ..Default::default()
      });

      context.mine_blocks(1);

      let inscription_id = InscriptionId { txid, index: 0 };

      context.index.assert_inscription_location(
        inscription_id,
        SatPoint {
          outpoint: OutPoint { txid, vout: 0 },
          offset: 100,
        },
        Some(50 * COIN_VALUE + 100),
      );
    }
  }

  #[test]
  fn inscription_with_pointer_greater_than_output_value_assigned_default() {
    for context in Context::configurations() {
      context.mine_blocks(1);

      let inscription = Inscription {
        content_type: Some("text/plain".into()),
        body: Some("hello".into()),
        pointer: Some((50 * COIN_VALUE).to_le_bytes().to_vec()),
        ..Default::default()
      };

      let txid = context.rpc_server.broadcast_tx(TransactionTemplate {
        inputs: &[(1, 0, 0, inscription.to_witness())],
        ..Default::default()
      });

      context.mine_blocks(1);

      let inscription_id = InscriptionId { txid, index: 0 };

      context.index.assert_inscription_location(
        inscription_id,
        SatPoint {
          outpoint: OutPoint { txid, vout: 0 },
          offset: 0,
        },
        Some(50 * COIN_VALUE),
      );
    }
  }

  #[test]
  fn inscription_with_pointer_into_fee_ignored_and_assigned_default_location() {
    for context in Context::configurations() {
      context.mine_blocks(1);

      let inscription = Inscription {
        content_type: Some("text/plain".into()),
        body: Some("hello".into()),
        pointer: Some((25 * COIN_VALUE).to_le_bytes().to_vec()),
        ..Default::default()
      };

      let txid = context.rpc_server.broadcast_tx(TransactionTemplate {
        inputs: &[(1, 0, 0, inscription.to_witness())],
        fee: 25 * COIN_VALUE,
        ..Default::default()
      });

      context.mine_blocks(1);

      let inscription_id = InscriptionId { txid, index: 0 };

      context.index.assert_inscription_location(
        inscription_id,
        SatPoint {
          outpoint: OutPoint { txid, vout: 0 },
          offset: 0,
        },
        Some(50 * COIN_VALUE),
      );
    }
  }

  #[test]
  fn inscription_with_pointer_is_cursed() {
    for context in Context::configurations() {
      context.mine_blocks(1);

      let inscription = Inscription {
        content_type: Some("text/plain".into()),
        body: Some("pointer-child".into()),
        pointer: Some(0u64.to_le_bytes().to_vec()),
        ..Default::default()
      };

      let txid = context.rpc_server.broadcast_tx(TransactionTemplate {
        inputs: &[(1, 0, 0, inscription.to_witness())],
        ..Default::default()
      });

      context.mine_blocks(1);

      let inscription_id = InscriptionId { txid, index: 0 };

      context.index.assert_inscription_location(
        inscription_id,
        SatPoint {
          outpoint: OutPoint { txid, vout: 0 },
          offset: 0,
        },
        Some(50 * COIN_VALUE),
      );

      assert_eq!(
        context
          .index
          .get_inscription_entry(inscription_id)
          .unwrap()
          .unwrap()
          .inscription_number,
        -1
      );
    }
  }

  #[test]
  fn inscription_with_pointer_to_parent_is_cursed_reinscription() {
    for context in Context::configurations() {
      context.mine_blocks(1);

      let parent_txid = context.rpc_server.broadcast_tx(TransactionTemplate {
        inputs: &[(1, 0, 0, inscription("text/plain", "parent").to_witness())],
        ..Default::default()
      });

      context.mine_blocks(1);

      let parent_inscription_id = InscriptionId {
        txid: parent_txid,
        index: 0,
      };

      let child_inscription = Inscription {
        content_type: Some("text/plain".into()),
        body: Some("pointer-child".into()),
        parent: Some(parent_inscription_id.value()),
        pointer: Some(0u64.to_le_bytes().to_vec()),
        ..Default::default()
      };

      let txid = context.rpc_server.broadcast_tx(TransactionTemplate {
        inputs: &[(2, 1, 0, child_inscription.to_witness())],
        ..Default::default()
      });

      context.mine_blocks(1);

      let child_inscription_id = InscriptionId { txid, index: 0 };

      context.index.assert_inscription_location(
        parent_inscription_id,
        SatPoint {
          outpoint: OutPoint { txid, vout: 0 },
          offset: 0,
        },
        Some(50 * COIN_VALUE),
      );

      context.index.assert_inscription_location(
        child_inscription_id,
        SatPoint {
          outpoint: OutPoint { txid, vout: 0 },
          offset: 0,
        },
        Some(50 * COIN_VALUE),
      );

      assert_eq!(
        context
          .index
          .get_inscription_entry(child_inscription_id)
          .unwrap()
          .unwrap()
          .inscription_number,
        -1
      );

      assert_eq!(
        context
          .index
          .get_parent_by_inscription_id(child_inscription_id),
        parent_inscription_id
      );

      assert_eq!(
        context
          .index
          .get_children_by_inscription_id(parent_inscription_id)
          .unwrap(),
        vec![child_inscription_id]
      );
    }
  }

  #[test]
  fn inscriptions_in_same_input_with_pointers_to_same_output() {
    for context in Context::configurations() {
      context.mine_blocks(1);

      let builder = script::Builder::new();

      let builder = Inscription {
        pointer: Some(100u64.to_le_bytes().to_vec()),
        ..Default::default()
      }
      .append_reveal_script_to_builder(builder);

      let builder = Inscription {
        pointer: Some(300_000u64.to_le_bytes().to_vec()),
        ..Default::default()
      }
      .append_reveal_script_to_builder(builder);

      let builder = Inscription {
        pointer: Some(1_000_000u64.to_le_bytes().to_vec()),
        ..Default::default()
      }
      .append_reveal_script_to_builder(builder);

      let witness = Witness::from_slice(&[builder.into_bytes(), Vec::new()]);

      let txid = context.rpc_server.broadcast_tx(TransactionTemplate {
        inputs: &[(1, 0, 0, witness)],
        ..Default::default()
      });

      context.mine_blocks(1);

      let first = InscriptionId { txid, index: 0 };
      let second = InscriptionId { txid, index: 1 };
      let third = InscriptionId { txid, index: 2 };

      context.index.assert_inscription_location(
        first,
        SatPoint {
          outpoint: OutPoint { txid, vout: 0 },
          offset: 100,
        },
        Some(50 * COIN_VALUE + 100),
      );

      context.index.assert_inscription_location(
        second,
        SatPoint {
          outpoint: OutPoint { txid, vout: 0 },
          offset: 300_000,
        },
        Some(50 * COIN_VALUE + 300_000),
      );

      context.index.assert_inscription_location(
        third,
        SatPoint {
          outpoint: OutPoint { txid, vout: 0 },
          offset: 1_000_000,
        },
        Some(50 * COIN_VALUE + 1_000_000),
      );
    }
  }

  #[test]
  fn inscriptions_in_same_input_with_pointers_to_different_outputs() {
    for context in Context::configurations() {
      context.mine_blocks_with_subsidy(1, 300_000);

      let builder = script::Builder::new();

      let builder = Inscription {
        pointer: Some(100u64.to_le_bytes().to_vec()),
        ..Default::default()
      }
      .append_reveal_script_to_builder(builder);

      let builder = Inscription {
        pointer: Some(100_111u64.to_le_bytes().to_vec()),
        ..Default::default()
      }
      .append_reveal_script_to_builder(builder);

      let builder = Inscription {
        pointer: Some(299_999u64.to_le_bytes().to_vec()),
        ..Default::default()
      }
      .append_reveal_script_to_builder(builder);

      let witness = Witness::from_slice(&[builder.into_bytes(), Vec::new()]);

      let txid = context.rpc_server.broadcast_tx(TransactionTemplate {
        inputs: &[(1, 0, 0, witness)],
        outputs: 3,
        ..Default::default()
      });

      context.mine_blocks(1);

      let first = InscriptionId { txid, index: 0 };
      let second = InscriptionId { txid, index: 1 };
      let third = InscriptionId { txid, index: 2 };

      context.index.assert_inscription_location(
        first,
        SatPoint {
          outpoint: OutPoint { txid, vout: 0 },
          offset: 100,
        },
        Some(50 * COIN_VALUE + 100),
      );

      context.index.assert_inscription_location(
        second,
        SatPoint {
          outpoint: OutPoint { txid, vout: 1 },
          offset: 111,
        },
        Some(50 * COIN_VALUE + 100_111),
      );

      context.index.assert_inscription_location(
        third,
        SatPoint {
          outpoint: OutPoint { txid, vout: 2 },
          offset: 99_999,
        },
        Some(50 * COIN_VALUE + 299_999),
      );
    }
  }

  #[test]
  fn inscriptions_in_different_inputs_with_pointers_to_different_outputs() {
    for context in Context::configurations() {
      context.mine_blocks(3);

      let inscription_for_second_output = Inscription {
        content_type: Some("text/plain".into()),
        body: Some("hello jupiter".into()),
        pointer: Some((50 * COIN_VALUE).to_le_bytes().to_vec()),
        ..Default::default()
      };

      let inscription_for_third_output = Inscription {
        content_type: Some("text/plain".into()),
        body: Some("hello mars".into()),
        pointer: Some((100 * COIN_VALUE).to_le_bytes().to_vec()),
        ..Default::default()
      };

      let inscription_for_first_output = Inscription {
        content_type: Some("text/plain".into()),
        body: Some("hello world".into()),
        pointer: Some(0u64.to_le_bytes().to_vec()),
        ..Default::default()
      };

      let txid = context.rpc_server.broadcast_tx(TransactionTemplate {
        inputs: &[
          (1, 0, 0, inscription_for_second_output.to_witness()),
          (2, 0, 0, inscription_for_third_output.to_witness()),
          (3, 0, 0, inscription_for_first_output.to_witness()),
        ],
        outputs: 3,
        ..Default::default()
      });

      context.mine_blocks(1);

      let inscription_for_second_output = InscriptionId { txid, index: 0 };
      let inscription_for_third_output = InscriptionId { txid, index: 1 };
      let inscription_for_first_output = InscriptionId { txid, index: 2 };

      context.index.assert_inscription_location(
        inscription_for_second_output,
        SatPoint {
          outpoint: OutPoint { txid, vout: 1 },
          offset: 0,
        },
        Some(100 * COIN_VALUE),
      );

      context.index.assert_inscription_location(
        inscription_for_third_output,
        SatPoint {
          outpoint: OutPoint { txid, vout: 2 },
          offset: 0,
        },
        Some(150 * COIN_VALUE),
      );

      context.index.assert_inscription_location(
        inscription_for_first_output,
        SatPoint {
          outpoint: OutPoint { txid, vout: 0 },
          offset: 0,
        },
        Some(50 * COIN_VALUE),
      );
    }
  }

  #[test]
  fn inscriptions_in_different_inputs_with_pointers_to_same_output() {
    for context in Context::configurations() {
      context.mine_blocks(3);

      let first_inscription = Inscription {
        content_type: Some("text/plain".into()),
        body: Some("hello jupiter".into()),
        ..Default::default()
      };

      let second_inscription = Inscription {
        content_type: Some("text/plain".into()),
        body: Some("hello mars".into()),
        pointer: Some(1u64.to_le_bytes().to_vec()),
        ..Default::default()
      };

      let third_inscription = Inscription {
        content_type: Some("text/plain".into()),
        body: Some("hello world".into()),
        pointer: Some(2u64.to_le_bytes().to_vec()),
        ..Default::default()
      };

      let txid = context.rpc_server.broadcast_tx(TransactionTemplate {
        inputs: &[
          (1, 0, 0, first_inscription.to_witness()),
          (2, 0, 0, second_inscription.to_witness()),
          (3, 0, 0, third_inscription.to_witness()),
        ],
        outputs: 1,
        ..Default::default()
      });

      context.mine_blocks(1);

      let first_inscription_id = InscriptionId { txid, index: 0 };
      let second_inscription_id = InscriptionId { txid, index: 1 };
      let third_inscription_id = InscriptionId { txid, index: 2 };

      context.index.assert_inscription_location(
        first_inscription_id,
        SatPoint {
          outpoint: OutPoint { txid, vout: 0 },
          offset: 0,
        },
        Some(50 * COIN_VALUE),
      );

      context.index.assert_inscription_location(
        second_inscription_id,
        SatPoint {
          outpoint: OutPoint { txid, vout: 0 },
          offset: 1,
        },
        Some(50 * COIN_VALUE + 1),
      );

      context.index.assert_inscription_location(
        third_inscription_id,
        SatPoint {
          outpoint: OutPoint { txid, vout: 0 },
          offset: 2,
        },
        Some(50 * COIN_VALUE + 2),
      );
    }
  }

  #[test]
  fn inscriptions_with_pointers_to_same_sat_one_becomes_cursed_reinscriptions() {
    for context in Context::configurations() {
      context.mine_blocks(2);

      let inscription = Inscription {
        content_type: Some("text/plain".into()),
        body: Some("hello jupiter".into()),
        ..Default::default()
      };

      let cursed_reinscription = Inscription {
        content_type: Some("text/plain".into()),
        body: Some("hello mars".into()),
        pointer: Some(0u64.to_le_bytes().to_vec()),
        ..Default::default()
      };

      let txid = context.rpc_server.broadcast_tx(TransactionTemplate {
        inputs: &[
          (1, 0, 0, inscription.to_witness()),
          (2, 0, 0, cursed_reinscription.to_witness()),
        ],
        outputs: 2,
        ..Default::default()
      });

      context.mine_blocks(1);

      let inscription_id = InscriptionId { txid, index: 0 };
      let cursed_reinscription_id = InscriptionId { txid, index: 1 };

      context.index.assert_inscription_location(
        inscription_id,
        SatPoint {
          outpoint: OutPoint { txid, vout: 0 },
          offset: 0,
        },
        Some(50 * COIN_VALUE),
      );

      context.index.assert_inscription_location(
        cursed_reinscription_id,
        SatPoint {
          outpoint: OutPoint { txid, vout: 0 },
          offset: 0,
        },
        Some(50 * COIN_VALUE),
      );

      assert_eq!(
        context
          .index
          .get_inscription_entry(inscription_id)
          .unwrap()
          .unwrap()
          .inscription_number,
        0
      );

      assert_eq!(
        context
          .index
          .get_inscription_entry(cursed_reinscription_id)
          .unwrap()
          .unwrap()
          .inscription_number,
        -1
      );
    }
  }

  #[test]
  fn inscribe_into_fee() {
    for context in Context::configurations() {
      context.mine_blocks(1);

      let inscription = Inscription::default();

      let txid = context.rpc_server.broadcast_tx(TransactionTemplate {
        inputs: &[(1, 0, 0, inscription.to_witness())],
        fee: 50 * COIN_VALUE,
        ..Default::default()
      });

      let blocks = context.mine_blocks(1);

      let inscription_id = InscriptionId { txid, index: 0 };

      context.index.assert_inscription_location(
        inscription_id,
        SatPoint {
          outpoint: OutPoint {
            txid: blocks[0].txdata[0].txid(),
            vout: 0,
          },
          offset: 50 * COIN_VALUE,
        },
        Some(50 * COIN_VALUE),
      );
    }
  }

  #[test]
  fn inscribe_into_fee_with_reduced_subsidy() {
    for context in Context::configurations() {
      context.mine_blocks(1);

      let inscription = Inscription::default();

      let txid = context.rpc_server.broadcast_tx(TransactionTemplate {
        inputs: &[(1, 0, 0, inscription.to_witness())],
        fee: 50 * COIN_VALUE,
        ..Default::default()
      });

      let blocks = context.mine_blocks_with_subsidy(1, 25 * COIN_VALUE);

      let inscription_id = InscriptionId { txid, index: 0 };

      context.index.assert_inscription_location(
        inscription_id,
        SatPoint {
          outpoint: OutPoint {
            txid: blocks[0].txdata[0].txid(),
            vout: 0,
          },
          offset: 50 * COIN_VALUE,
        },
        Some(50 * COIN_VALUE),
      );
    }
  }
}<|MERGE_RESOLUTION|>--- conflicted
+++ resolved
@@ -1397,7 +1397,6 @@
     }))
   }
 
-<<<<<<< HEAD
   pub(crate) fn get_transaction_inscription(
     &self,
     txid: Txid,
@@ -1408,7 +1407,7 @@
       None => Err(anyhow!("get txid:{txid} fail"))
     }
   }
-=======
+
   pub(crate) fn inscription_count(&self, txid: Txid) -> Result<u32> {
     let start = InscriptionId { index: 0, txid };
 
@@ -1429,7 +1428,6 @@
     )
   }
 
->>>>>>> 1726ff6e
   pub(crate) fn inscription_exists(&self, inscription_id: InscriptionId) -> Result<bool> {
     Ok(
       self
