use {
  super::*,
  bitcoin::{
    blockdata::{
      opcodes,
      script::{self, PushBytesBuf},
    },
    ScriptBuf,
  },
  io::Cursor,
  std::str,
};

#[derive(Debug, PartialEq, Clone)]
pub(crate) enum Curse {
  DuplicateField,
  IncompleteField,
  NotAtOffsetZero,
  NotInFirstInput,
  Pointer,
  Pushnum,
  Reinscription,
  UnrecognizedEvenField,
}

<<<<<<< HEAD
#[derive(Debug, PartialEq, Clone, Serialize)]
pub(crate) struct Inscription {
  body: Option<Vec<u8>>,
  content_type: Option<Vec<u8>>,
}

#[derive(Debug, PartialEq, Clone, Serialize)]
pub(crate) struct TransactionInscription {
  pub(crate) inscription: Inscription,
  pub(crate) tx_in_index: u32,
  pub(crate) tx_in_offset: u32,
=======
#[derive(Debug, PartialEq, Clone, Serialize, Deserialize, Eq, Default)]
pub struct Inscription {
  pub body: Option<Vec<u8>>,
  pub content_type: Option<Vec<u8>>,
  pub duplicate_field: bool,
  pub incomplete_field: bool,
  pub metadata: Option<Vec<u8>>,
  pub metaprotocol: Option<Vec<u8>>,
  pub parent: Option<Vec<u8>>,
  pub pointer: Option<Vec<u8>>,
  pub unrecognized_even_field: bool,
>>>>>>> b300e825
}

impl Inscription {
  #[cfg(test)]
  pub(crate) fn new(content_type: Option<Vec<u8>>, body: Option<Vec<u8>>) -> Self {
    Self {
      content_type,
      body,
      ..Default::default()
    }
  }

  pub(crate) fn from_file(
    chain: Chain,
    path: impl AsRef<Path>,
    parent: Option<InscriptionId>,
    pointer: Option<u64>,
    metaprotocol: Option<String>,
    metadata: Option<Vec<u8>>,
  ) -> Result<Self, Error> {
    let path = path.as_ref();

    let body = fs::read(path).with_context(|| format!("io error reading {}", path.display()))?;

    if let Some(limit) = chain.inscription_content_size_limit() {
      let len = body.len();
      if len > limit {
        bail!("content size of {len} bytes exceeds {limit} byte limit for {chain} inscriptions");
      }
    }

    let content_type = Media::content_type_for_path(path)?;

    Ok(Self {
      body: Some(body),
      content_type: Some(content_type.into()),
      metadata,
      metaprotocol: metaprotocol.map(|metaprotocol| metaprotocol.into_bytes()),
      parent: parent.map(|id| id.parent_value()),
      pointer: pointer.map(Self::pointer_value),
      ..Default::default()
    })
  }

  fn pointer_value(pointer: u64) -> Vec<u8> {
    let mut bytes = pointer.to_le_bytes().to_vec();

    while bytes.last().copied() == Some(0) {
      bytes.pop();
    }

    bytes
  }

  pub(crate) fn append_reveal_script_to_builder(
    &self,
    mut builder: script::Builder,
  ) -> script::Builder {
    builder = builder
      .push_opcode(opcodes::OP_FALSE)
      .push_opcode(opcodes::all::OP_IF)
      .push_slice(envelope::PROTOCOL_ID);

    if let Some(content_type) = self.content_type.clone() {
      builder = builder
        .push_slice(envelope::CONTENT_TYPE_TAG)
        .push_slice(PushBytesBuf::try_from(content_type).unwrap());
    }

    if let Some(protocol) = self.metaprotocol.clone() {
      builder = builder
        .push_slice(envelope::METAPROTOCOL_TAG)
        .push_slice(PushBytesBuf::try_from(protocol).unwrap());
    }

    if let Some(parent) = self.parent.clone() {
      builder = builder
        .push_slice(envelope::PARENT_TAG)
        .push_slice(PushBytesBuf::try_from(parent).unwrap());
    }

    if let Some(pointer) = self.pointer.clone() {
      builder = builder
        .push_slice(envelope::POINTER_TAG)
        .push_slice(PushBytesBuf::try_from(pointer).unwrap());
    }

    if let Some(metadata) = &self.metadata {
      for chunk in metadata.chunks(520) {
        builder = builder.push_slice(envelope::METADATA_TAG);
        builder = builder.push_slice(PushBytesBuf::try_from(chunk.to_vec()).unwrap());
      }
    }

    if let Some(body) = &self.body {
      builder = builder.push_slice(envelope::BODY_TAG);
      for chunk in body.chunks(520) {
        builder = builder.push_slice(PushBytesBuf::try_from(chunk.to_vec()).unwrap());
      }
    }

    builder.push_opcode(opcodes::all::OP_ENDIF)
  }

  #[cfg(test)]
  pub(crate) fn append_reveal_script(&self, builder: script::Builder) -> ScriptBuf {
    self.append_reveal_script_to_builder(builder).into_script()
  }

  pub(crate) fn append_batch_reveal_script_to_builder(
    inscriptions: &[Inscription],
    mut builder: script::Builder,
  ) -> script::Builder {
    for inscription in inscriptions {
      builder = inscription.append_reveal_script_to_builder(builder);
    }

    builder
  }

  pub(crate) fn append_batch_reveal_script(
    inscriptions: &[Inscription],
    builder: script::Builder,
  ) -> ScriptBuf {
    Inscription::append_batch_reveal_script_to_builder(inscriptions, builder).into_script()
  }

  pub(crate) fn media(&self) -> Media {
    if self.body.is_none() {
      return Media::Unknown;
    }

    let Some(content_type) = self.content_type() else {
      return Media::Unknown;
    };

    content_type.parse().unwrap_or(Media::Unknown)
  }

  pub(crate) fn body(&self) -> Option<&[u8]> {
    Some(self.body.as_ref()?)
  }

  pub(crate) fn into_body(self) -> Option<Vec<u8>> {
    self.body
  }

  pub(crate) fn content_length(&self) -> Option<usize> {
    Some(self.body()?.len())
  }

  pub(crate) fn content_type(&self) -> Option<&str> {
    str::from_utf8(self.content_type.as_ref()?).ok()
  }

  pub(crate) fn metadata(&self) -> Option<Value> {
    ciborium::from_reader(Cursor::new(self.metadata.as_ref()?)).ok()
  }

  pub(crate) fn metaprotocol(&self) -> Option<&str> {
    str::from_utf8(self.metaprotocol.as_ref()?).ok()
  }

  pub(crate) fn parent(&self) -> Option<InscriptionId> {
    let value = self.parent.as_ref()?;

    if value.len() < Txid::LEN {
      return None;
    }

    if value.len() > Txid::LEN + 4 {
      return None;
    }

    let (txid, index) = value.split_at(Txid::LEN);

    if let Some(last) = index.last() {
      // Accept fixed length encoding with 4 bytes (with potential trailing zeroes)
      // or variable length (no trailing zeroes)
      if index.len() != 4 && *last == 0 {
        return None;
      }
    }

    let txid = Txid::from_slice(txid).unwrap();

    let index = [
      index.first().copied().unwrap_or(0),
      index.get(1).copied().unwrap_or(0),
      index.get(2).copied().unwrap_or(0),
      index.get(3).copied().unwrap_or(0),
    ];

    let index = u32::from_le_bytes(index);

    Some(InscriptionId { txid, index })
  }

  pub(crate) fn pointer(&self) -> Option<u64> {
    let value = self.pointer.as_ref()?;

    if value.iter().skip(8).copied().any(|byte| byte != 0) {
      return None;
    }

    let pointer = [
      value.first().copied().unwrap_or(0),
      value.get(1).copied().unwrap_or(0),
      value.get(2).copied().unwrap_or(0),
      value.get(3).copied().unwrap_or(0),
      value.get(4).copied().unwrap_or(0),
      value.get(5).copied().unwrap_or(0),
      value.get(6).copied().unwrap_or(0),
      value.get(7).copied().unwrap_or(0),
    ];

    Some(u64::from_le_bytes(pointer))
  }

  #[cfg(test)]
  pub(crate) fn to_witness(&self) -> Witness {
    let builder = script::Builder::new();

    let script = self.append_reveal_script(builder);

    let mut witness = Witness::new();

    witness.push(script);
    witness.push([]);

    witness
  }
}

#[cfg(test)]
mod tests {
  use {super::*, std::io::Write};

  #[test]
  fn reveal_script_chunks_body() {
    assert_eq!(
      inscription("foo", [])
        .append_reveal_script(script::Builder::new())
        .instructions()
        .count(),
      7
    );

    assert_eq!(
      inscription("foo", [0; 1])
        .append_reveal_script(script::Builder::new())
        .instructions()
        .count(),
      8
    );

    assert_eq!(
      inscription("foo", [0; 520])
        .append_reveal_script(script::Builder::new())
        .instructions()
        .count(),
      8
    );

    assert_eq!(
      inscription("foo", [0; 521])
        .append_reveal_script(script::Builder::new())
        .instructions()
        .count(),
      9
    );

    assert_eq!(
      inscription("foo", [0; 1040])
        .append_reveal_script(script::Builder::new())
        .instructions()
        .count(),
      9
    );

    assert_eq!(
      inscription("foo", [0; 1041])
        .append_reveal_script(script::Builder::new())
        .instructions()
        .count(),
      10
    );
  }

  #[test]
  fn reveal_script_chunks_metadata() {
    assert_eq!(
      Inscription {
        metadata: None,
        ..Default::default()
      }
      .append_reveal_script(script::Builder::new())
      .instructions()
      .count(),
      4
    );

    assert_eq!(
      Inscription {
        metadata: Some(Vec::new()),
        ..Default::default()
      }
      .append_reveal_script(script::Builder::new())
      .instructions()
      .count(),
      4
    );

    assert_eq!(
      Inscription {
        metadata: Some(vec![0; 1]),
        ..Default::default()
      }
      .append_reveal_script(script::Builder::new())
      .instructions()
      .count(),
      6
    );

    assert_eq!(
      Inscription {
        metadata: Some(vec![0; 520]),
        ..Default::default()
      }
      .append_reveal_script(script::Builder::new())
      .instructions()
      .count(),
      6
    );

    assert_eq!(
      Inscription {
        metadata: Some(vec![0; 521]),
        ..Default::default()
      }
      .append_reveal_script(script::Builder::new())
      .instructions()
      .count(),
      8
    );
  }

  #[test]
  fn inscription_with_no_parent_field_has_no_parent() {
    assert!(Inscription {
      parent: None,
      ..Default::default()
    }
    .parent()
    .is_none());
  }

  #[test]
  fn inscription_with_parent_field_shorter_than_txid_length_has_no_parent() {
    assert!(Inscription {
      parent: Some(vec![]),
      ..Default::default()
    }
    .parent()
    .is_none());
  }

  #[test]
  fn inscription_with_parent_field_longer_than_txid_and_index_has_no_parent() {
    assert!(Inscription {
      parent: Some(vec![1; 37]),
      ..Default::default()
    }
    .parent()
    .is_none());
  }

  #[test]
  fn inscription_with_parent_field_index_with_trailing_zeroes_and_fixed_length_has_parent() {
    let mut parent = vec![1; 36];

    parent[35] = 0;

    assert!(Inscription {
      parent: Some(parent),
      ..Default::default()
    }
    .parent()
    .is_some());
  }

  #[test]
  fn inscription_with_parent_field_index_with_trailing_zeroes_and_variable_length_has_no_parent() {
    let mut parent = vec![1; 35];

    parent[34] = 0;

    assert!(Inscription {
      parent: Some(parent),
      ..Default::default()
    }
    .parent()
    .is_none());
  }

  #[test]
  fn inscription_parent_txid_is_deserialized_correctly() {
    assert_eq!(
      Inscription {
        parent: Some(vec![
          0x00, 0x01, 0x02, 0x03, 0x04, 0x05, 0x06, 0x07, 0x08, 0x09, 0x0a, 0x0b, 0x0c, 0x0d, 0x0e,
          0x0f, 0x10, 0x11, 0x12, 0x13, 0x14, 0x15, 0x16, 0x17, 0x18, 0x19, 0x1a, 0x1b, 0x1c, 0x1d,
          0x1e, 0x1f,
        ]),
        ..Default::default()
      }
      .parent()
      .unwrap()
      .txid,
      "1f1e1d1c1b1a191817161514131211100f0e0d0c0b0a09080706050403020100"
        .parse()
        .unwrap()
    );
  }

  #[test]
  fn inscription_parent_with_zero_byte_index_field_is_deserialized_correctly() {
    assert_eq!(
      Inscription {
        parent: Some(vec![1; 32]),
        ..Default::default()
      }
      .parent()
      .unwrap()
      .index,
      0
    );
  }

  #[test]
  fn inscription_parent_with_one_byte_index_field_is_deserialized_correctly() {
    assert_eq!(
      Inscription {
        parent: Some(vec![
          0xff, 0xff, 0xff, 0xff, 0xff, 0xff, 0xff, 0xff, 0xff, 0xff, 0xff, 0xff, 0xff, 0xff, 0xff,
          0xff, 0xff, 0xff, 0xff, 0xff, 0xff, 0xff, 0xff, 0xff, 0xff, 0xff, 0xff, 0xff, 0xff, 0xff,
          0xff, 0xff, 0x01
        ]),
        ..Default::default()
      }
      .parent()
      .unwrap()
      .index,
      1
    );
  }

  #[test]
  fn inscription_parent_with_two_byte_index_field_is_deserialized_correctly() {
    assert_eq!(
      Inscription {
        parent: Some(vec![
          0xff, 0xff, 0xff, 0xff, 0xff, 0xff, 0xff, 0xff, 0xff, 0xff, 0xff, 0xff, 0xff, 0xff, 0xff,
          0xff, 0xff, 0xff, 0xff, 0xff, 0xff, 0xff, 0xff, 0xff, 0xff, 0xff, 0xff, 0xff, 0xff, 0xff,
          0xff, 0xff, 0x01, 0x02
        ]),
        ..Default::default()
      }
      .parent()
      .unwrap()
      .index,
      0x0201,
    );
  }

  #[test]
  fn inscription_parent_with_three_byte_index_field_is_deserialized_correctly() {
    assert_eq!(
      Inscription {
        parent: Some(vec![
          0xff, 0xff, 0xff, 0xff, 0xff, 0xff, 0xff, 0xff, 0xff, 0xff, 0xff, 0xff, 0xff, 0xff, 0xff,
          0xff, 0xff, 0xff, 0xff, 0xff, 0xff, 0xff, 0xff, 0xff, 0xff, 0xff, 0xff, 0xff, 0xff, 0xff,
          0xff, 0xff, 0x01, 0x02, 0x03
        ]),
        ..Default::default()
      }
      .parent()
      .unwrap()
      .index,
      0x030201,
    );
  }

  #[test]
  fn inscription_parent_with_four_byte_index_field_is_deserialized_correctly() {
    assert_eq!(
      Inscription {
        parent: Some(vec![
          0xff, 0xff, 0xff, 0xff, 0xff, 0xff, 0xff, 0xff, 0xff, 0xff, 0xff, 0xff, 0xff, 0xff, 0xff,
          0xff, 0xff, 0xff, 0xff, 0xff, 0xff, 0xff, 0xff, 0xff, 0xff, 0xff, 0xff, 0xff, 0xff, 0xff,
          0xff, 0xff, 0x01, 0x02, 0x03, 0x04,
        ]),
        ..Default::default()
      }
      .parent()
      .unwrap()
      .index,
      0x04030201,
    );
  }

  #[test]
  fn metadata_function_decodes_metadata() {
    assert_eq!(
      Inscription {
        metadata: Some(vec![0x44, 0, 1, 2, 3]),
        ..Default::default()
      }
      .metadata()
      .unwrap(),
      Value::Bytes(vec![0, 1, 2, 3]),
    );
  }

  #[test]
  fn metadata_function_returns_none_if_no_metadata() {
    assert_eq!(
      Inscription {
        metadata: None,
        ..Default::default()
      }
      .metadata(),
      None,
    );
  }

  #[test]
  fn metadata_function_returns_none_if_metadata_fails_to_parse() {
    assert_eq!(
      Inscription {
        metadata: Some(vec![0x44]),
        ..Default::default()
      }
      .metadata(),
      None,
    );
  }

  #[test]
  fn pointer_decode() {
    assert_eq!(
      Inscription {
        pointer: None,
        ..Default::default()
      }
      .pointer(),
      None
    );
    assert_eq!(
      Inscription {
        pointer: Some(vec![0]),
        ..Default::default()
      }
      .pointer(),
      Some(0),
    );
    assert_eq!(
      Inscription {
        pointer: Some(vec![1, 2, 3, 4, 5, 6, 7, 8]),
        ..Default::default()
      }
      .pointer(),
      Some(0x0807060504030201),
    );
    assert_eq!(
      Inscription {
        pointer: Some(vec![1, 2, 3, 4, 5, 6]),
        ..Default::default()
      }
      .pointer(),
      Some(0x0000060504030201),
    );
    assert_eq!(
      Inscription {
        pointer: Some(vec![1, 2, 3, 4, 5, 6, 7, 8, 0, 0, 0, 0, 0]),
        ..Default::default()
      }
      .pointer(),
      Some(0x0807060504030201),
    );
    assert_eq!(
      Inscription {
        pointer: Some(vec![1, 2, 3, 4, 5, 6, 7, 8, 0, 0, 0, 0, 1]),
        ..Default::default()
      }
      .pointer(),
      None,
    );
    assert_eq!(
      Inscription {
        pointer: Some(vec![1, 2, 3, 4, 5, 6, 7, 8, 1]),
        ..Default::default()
      }
      .pointer(),
      None,
    );
  }

  #[test]
  fn pointer_encode() {
    assert_eq!(
      Inscription {
        pointer: None,
        ..Default::default()
      }
      .to_witness(),
      envelope(&[b"ord"]),
    );

    assert_eq!(
      Inscription {
        pointer: Some(vec![1, 2, 3]),
        ..Default::default()
      }
      .to_witness(),
      envelope(&[b"ord", &[2], &[1, 2, 3]]),
    );
  }

  #[test]
  fn pointer_value() {
    let mut file = tempfile::Builder::new().suffix(".txt").tempfile().unwrap();

    write!(file, "foo").unwrap();

    let inscription =
      Inscription::from_file(Chain::Mainnet, file.path(), None, None, None, None).unwrap();

    assert_eq!(inscription.pointer, None);

    let inscription =
      Inscription::from_file(Chain::Mainnet, file.path(), None, Some(0), None, None).unwrap();

    assert_eq!(inscription.pointer, Some(Vec::new()));

    let inscription =
      Inscription::from_file(Chain::Mainnet, file.path(), None, Some(1), None, None).unwrap();

    assert_eq!(inscription.pointer, Some(vec![1]));

    let inscription =
      Inscription::from_file(Chain::Mainnet, file.path(), None, Some(256), None, None).unwrap();

    assert_eq!(inscription.pointer, Some(vec![0, 1]));
  }
}<|MERGE_RESOLUTION|>--- conflicted
+++ resolved
@@ -23,19 +23,6 @@
   UnrecognizedEvenField,
 }
 
-<<<<<<< HEAD
-#[derive(Debug, PartialEq, Clone, Serialize)]
-pub(crate) struct Inscription {
-  body: Option<Vec<u8>>,
-  content_type: Option<Vec<u8>>,
-}
-
-#[derive(Debug, PartialEq, Clone, Serialize)]
-pub(crate) struct TransactionInscription {
-  pub(crate) inscription: Inscription,
-  pub(crate) tx_in_index: u32,
-  pub(crate) tx_in_offset: u32,
-=======
 #[derive(Debug, PartialEq, Clone, Serialize, Deserialize, Eq, Default)]
 pub struct Inscription {
   pub body: Option<Vec<u8>>,
@@ -47,7 +34,6 @@
   pub parent: Option<Vec<u8>>,
   pub pointer: Option<Vec<u8>>,
   pub unrecognized_even_field: bool,
->>>>>>> b300e825
 }
 
 impl Inscription {
