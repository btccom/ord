<<<<<<< HEAD
<div class=inscription-page>


=======
<h1>Inscription {{ self.inscription_number }}</h1>
>>>>>>> b300e825
<div class=inscription>
%% if let Some(previous) = self.previous {
<a class=prev href=/inscription/{{previous}}>❮</a>
%% } else {
<div>❮</div>
%% }
{{Iframe::main(self.inscription_id)}}
%% if let Some(next) = self.next {
<a class=next href=/inscription/{{next}}>❯</a>
%% } else {
<div>❯</div>
%% }
</div>
<div class=inscription-right>
%% if self.number >= 0 {
  <h1>Inscription {{ self.number }}</h1>
  %% } else {
  <h1>Inscription {{ self.number }} (unstable)</h1>
  %% }
<dl>
  <dt>id</dt>
  <dd class=monospace>{{ self.inscription_id }}</dd>
%% if let Some(metadata) = self.inscription.metadata() {
  <dt>metadata</dt>
  <dd>
    {{ Trusted(MetadataHtml(&metadata)) }}
  </dd>
%% }
%% if let Some(parent) = &self.parent {
  <dt>parent</dt>
  <dd><a class=monospace href=/inscription/{{ parent }}>{{ parent }}</a></dd>
%% }
%% if let Some(output) = &self.output {
%% if let Ok(address) = self.chain.address_from_script(&output.script_pubkey ) {
  <dt>address</dt>
  <dd class=monospace>{{ address }}</dd>
%% }
  <dt>output value</dt>
  <dd>{{ output.value }}</dd>
%% }
%% if let Some(sat) = self.sat {
  <dt>sat</dt>
  <dd><a href=/sat/{{sat}}>{{sat}}</a></dd>
%% }
%% if let Some(metaprotocol) = self.inscription.metaprotocol() {
  <dt>metaprotocol</dt>
  <dd>{{ metaprotocol }}</dd>
%% }
%% if let Some(content_length) = self.inscription.content_length() {
  <dt>preview</dt>
  <dd><a href=/preview/{{self.inscription_id}}>link</a></dd>
  <dt>content</dt>
  <dd><a href=/content/{{self.inscription_id}}>link</a></dd>
  <dt>content length</dt>
  <dd>{{ content_length }} bytes</dd>
%% }
%% if let Some(content_type) = self.inscription.content_type() {
  <dt>content type</dt>
  <dd>{{ content_type }}</dd>
%% }
  <dt>timestamp</dt>
  <dd><time>{{ self.timestamp }}</time></dd>
  <dt>genesis height</dt>
  <dd><a href=/block/{{ self.genesis_height }}>{{ self.genesis_height }}</a></dd>
  <dt>genesis fee</dt>
  <dd>{{ self.genesis_fee }}</dd>
  <dt>genesis transaction</dt>
  <dd><a class=monospace href=/tx/{{ self.inscription_id.txid }}>{{ self.inscription_id.txid }}</a></dd>
  <dt>location</dt>
  <dd class=monospace>{{ self.satpoint }}</dd>
  <dt>output</dt>
  <dd><a class=monospace href=/output/{{ self.satpoint.outpoint }}>{{ self.satpoint.outpoint }}</a></dd>
  <dt>offset</dt>
  <dd>{{ self.satpoint.offset }}</dd>
<<<<<<< HEAD
</dl>
</div>
</div>
=======
  <dt>ethereum teleburn address</dt>
  <dd>{{ teleburn::Ethereum::from(self.inscription_id) }}</dd>
%% if !self.children.is_empty() {
  <dt>children</dt>
  <dd>
    <div class=thumbnails>
%% for id in &self.children {
      {{Iframe::thumbnail(*id)}}
%% }
    </div>
  </dd>
%% }
</dl>
>>>>>>> b300e825
<|MERGE_RESOLUTION|>--- conflicted
+++ resolved
@@ -1,10 +1,6 @@
-<<<<<<< HEAD
 <div class=inscription-page>
 
 
-=======
-<h1>Inscription {{ self.inscription_number }}</h1>
->>>>>>> b300e825
 <div class=inscription>
 %% if let Some(previous) = self.previous {
 <a class=prev href=/inscription/{{previous}}>❮</a>
@@ -19,10 +15,10 @@
 %% }
 </div>
 <div class=inscription-right>
-%% if self.number >= 0 {
-  <h1>Inscription {{ self.number }}</h1>
+%% if self.inscription_number >= 0 {
+  <h1>Inscription {{ self.inscription_number }}</h1>
   %% } else {
-  <h1>Inscription {{ self.number }} (unstable)</h1>
+  <h1>Inscription {{ self.inscription_number }} (unstable)</h1>
   %% }
 <dl>
   <dt>id</dt>
@@ -79,11 +75,6 @@
   <dd><a class=monospace href=/output/{{ self.satpoint.outpoint }}>{{ self.satpoint.outpoint }}</a></dd>
   <dt>offset</dt>
   <dd>{{ self.satpoint.offset }}</dd>
-<<<<<<< HEAD
-</dl>
-</div>
-</div>
-=======
   <dt>ethereum teleburn address</dt>
   <dd>{{ teleburn::Ethereum::from(self.inscription_id) }}</dd>
 %% if !self.children.is_empty() {
@@ -97,4 +88,5 @@
   </dd>
 %% }
 </dl>
->>>>>>> b300e825
+</div>
+</div>