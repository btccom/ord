--- conflicted
+++ resolved
@@ -1,10 +1,4 @@
-<<<<<<< HEAD
-<div class=inscription-page>
-
-
-=======
 <h1>Inscription {{ self.number }}</h1>
->>>>>>> 2badb82a
 <div class=inscription>
 %% if let Some(previous) = self.previous {
 <a class=prev href=/inscription/{{previous}}>❮</a>
@@ -18,12 +12,6 @@
 <div>❯</div>
 %% }
 </div>
-<div class=inscription-right>
-%% if self.inscription_number >= 0 {
-  <h1>Inscription {{ self.inscription_number }}</h1>
-  %% } else {
-  <h1>Inscription {{ self.inscription_number }} (unstable)</h1>
-  %% }
 <dl>
 %% if !self.children.is_empty() {
   <dt>children</dt>
