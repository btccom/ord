--- conflicted
+++ resolved
@@ -123,15 +123,6 @@
   <dd><a class=collapse href=/output/{{ self.satpoint.outpoint }}>{{ self.satpoint.outpoint }}</a></dd>
   <dt>offset</dt>
   <dd>{{ self.satpoint.offset }}</dd>
-<<<<<<< HEAD
-  <dt>ethereum teleburn address</dt>
-  <dd>{{ teleburn::Ethereum::from(self.id) }}</dd>
-</dl>
-</div>
-</div>
-</div>
-</div>
-=======
   <dt>details</dt>
   <dd>
     <details>
@@ -143,4 +134,7 @@
     </details>
   </dd>
 </dl>
->>>>>>> c8f0a1de
+</div>
+</div>
+</div>
+</div>