--- conflicted
+++ resolved
@@ -117,16 +117,8 @@
   <dd>{{ self.satpoint.offset }}</dd>
   <dt>ethereum teleburn address</dt>
   <dd>{{ teleburn::Ethereum::from(self.id) }}</dd>
-<<<<<<< HEAD
-%% if let Some(rune) = self.rune {
-  <dt>rune</dt>
-  <dd><a href=/rune/{{ rune }}>{{ rune }}</a></dd>
-%% }
 </dl>
 </div>
 </div>
 </div>
-</div>
-=======
-</dl>
->>>>>>> 08bbf566
+</div>